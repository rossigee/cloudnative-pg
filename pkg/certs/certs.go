/*
Copyright © contributors to CloudNativePG, established as
CloudNativePG a Series of LF Projects, LLC.

Licensed under the Apache License, Version 2.0 (the "License");
you may not use this file except in compliance with the License.
You may obtain a copy of the License at

    http://www.apache.org/licenses/LICENSE-2.0

Unless required by applicable law or agreed to in writing, software
distributed under the License is distributed on an "AS IS" BASIS,
WITHOUT WARRANTIES OR CONDITIONS OF ANY KIND, either express or implied.
See the License for the specific language governing permissions and
limitations under the License.

SPDX-License-Identifier: Apache-2.0
*/

// Package certs handle the PKI infrastructure of the operator
package certs

import (
	"crypto/ecdsa"
	"crypto/elliptic"
	"crypto/rand"
	"crypto/tls"
	"crypto/x509"
	"crypto/x509/pkix"
	"encoding/pem"
	"fmt"
	"math/big"
	"net"
	"slices"
	"sort"
	"strings"
	"time"

	corev1 "k8s.io/api/core/v1"
	metav1 "k8s.io/apimachinery/pkg/apis/meta/v1"

	"github.com/cloudnative-pg/cloudnative-pg/internal/configuration"
)

const (

	// This is the PEM block type of elliptic courves private key
	ecPrivateKeyPEMBlockType = "EC PRIVATE KEY"

	// This is the PEM block type for certificates
	certificatePEMBlockType = "CERTIFICATE"

	// CACertKey is the key for certificates in a CA secret
	CACertKey = "ca.crt"

	// CAPrivateKeyKey is the key for the private key field in a CA secret
	CAPrivateKeyKey = "ca.key"

	// TLSCertKey is the key for certificates in a CA secret
	TLSCertKey = "tls.crt"

	// TLSPrivateKeyKey is the key for the private key field in a CA secret
	TLSPrivateKeyKey = "tls.key"
)

// CertType represent a certificate type
type CertType string

const (
	// CertTypeClient means a certificate for a client
	CertTypeClient = "client"

	// CertTypeServer means a certificate for a server
	CertTypeServer = "server"
)

// KeyPair represent a pair of keys to be used for asymmetric encryption and a
// certificate declaring the intended usage of those keys
type KeyPair struct {
	// The private key PEM block
	Private []byte

	// The certificate PEM block
	Certificate []byte
}

// ParseECPrivateKey parse the ECDSA private key stored in the pair
func (pair KeyPair) ParseECPrivateKey() (*ecdsa.PrivateKey, error) {
	block, _ := pem.Decode(pair.Private)
	if block == nil || block.Type != ecPrivateKeyPEMBlockType {
		return nil, fmt.Errorf("invalid private key PEM block type")
	}

	return x509.ParseECPrivateKey(block.Bytes)
}

// ParseCertificate parse certificate stored in the pair
func (pair KeyPair) ParseCertificate() (*x509.Certificate, error) {
	block, _ := pem.Decode(pair.Certificate)
	if block == nil || block.Type != certificatePEMBlockType {
		return nil, fmt.Errorf("invalid public key PEM block type")
	}

	return x509.ParseCertificate(block.Bytes)
}

// IsValid checks if given CA and verify options match the server
func (pair KeyPair) IsValid(caPair *KeyPair, opts *x509.VerifyOptions) error {
	if opts == nil {
		opts = &x509.VerifyOptions{}
	}

	blockServer, intermediatesPEM := pem.Decode(pair.Certificate)
	if blockServer == nil || blockServer.Type != certificatePEMBlockType {
		return fmt.Errorf("invalid public key PEM block type")
	}

	serverCert, err := x509.ParseCertificate(blockServer.Bytes)
	if err != nil {
		return err
	}

	if opts.Intermediates == nil {
		opts.Intermediates = x509.NewCertPool()
	}

	// We can ignore the returned bool, because it is perfectly fine
	// not to have an intermediate certificate if the server certificate
	// is directly signed by the CA
	opts.Intermediates.AppendCertsFromPEM(intermediatesPEM)

	if opts.Roots == nil {
		opts.Roots = x509.NewCertPool()
	}

	if !opts.Roots.AppendCertsFromPEM(caPair.Certificate) {
		return fmt.Errorf("invalid CA certificates")
	}

	if _, err = serverCert.Verify(*opts); err != nil {
		return fmt.Errorf("failed to verify certificate: %w", err)
	}
	return nil
}

// CreateAndSignPair given a CA keypair, generate and sign a leaf keypair
func (pair KeyPair) CreateAndSignPair(host string, usage CertType, altDNSNames []string) (*KeyPair, error) {
	certificateDuration := getCertificateDuration()
	notBefore := time.Now().Add(time.Minute * -5)
	notAfter := notBefore.Add(certificateDuration)
	return pair.createAndSignPairWithValidity(host, notBefore, notAfter, usage, altDNSNames)
}

func (pair KeyPair) createAndSignPairWithValidity(
	host string,
	notBefore,
	notAfter time.Time,
	usage CertType,
	altDNSNames []string,
) (*KeyPair, error) {
	caCertificate, err := pair.ParseCertificate()
	if err != nil {
		return nil, err
	}

	caPrivateKey, err := pair.ParseECPrivateKey()
	if err != nil {
		return nil, err
	}

	// Generate a new private key
	leafKey, err := ecdsa.GenerateKey(elliptic.P256(), rand.Reader)
	if err != nil {
		return nil, err
	}

	// Sign the public part of this key with the CA
	serialNumberLimit := new(big.Int).Lsh(big.NewInt(1), 128)
	serialNumber, err := rand.Int(rand.Reader, serialNumberLimit)
	if err != nil {
		return nil, fmt.Errorf("can't generate serial number: %w", err)
	}

	leafTemplate := x509.Certificate{
		SerialNumber:          serialNumber,
		NotBefore:             notBefore,
		NotAfter:              notAfter,
		BasicConstraintsValid: true,
		IsCA:                  false,
		Subject: pkix.Name{
			CommonName: host,
		},
		DNSNames: altDNSNames,
	}

	leafTemplate.KeyUsage = x509.KeyUsageDigitalSignature | x509.KeyUsageKeyAgreement
	switch usage {
	case CertTypeClient:
		leafTemplate.ExtKeyUsage = []x509.ExtKeyUsage{x509.ExtKeyUsageClientAuth}

	case CertTypeServer:
		leafTemplate.ExtKeyUsage = []x509.ExtKeyUsage{x509.ExtKeyUsageServerAuth}
		leafTemplate.KeyUsage |= x509.KeyUsageKeyEncipherment

		hosts := strings.Split(host, ",")
		for _, h := range hosts {
			if ip := net.ParseIP(h); ip != nil {
				leafTemplate.IPAddresses = append(leafTemplate.IPAddresses, ip)
				continue
			}
			if !slices.Contains(leafTemplate.DNSNames, h) {
				leafTemplate.DNSNames = append(leafTemplate.DNSNames, h)
			}
		}
	}

	certificateBytes, err := x509.CreateCertificate(
		rand.Reader, &leafTemplate, caCertificate, &leafKey.PublicKey, caPrivateKey)
	if err != nil {
		return nil, err
	}

	privateKey, err := x509.MarshalECPrivateKey(leafKey)
	if err != nil {
		return nil, err
	}

	return &KeyPair{
		Private:     encodePrivateKey(privateKey),
		Certificate: encodeCertificate(certificateBytes),
	}, nil
}

// GenerateCASecret create a k8s CA secret from a key pair
func (pair KeyPair) GenerateCASecret(namespace, name string) *corev1.Secret {
	return &corev1.Secret{
		ObjectMeta: metav1.ObjectMeta{
			Name:      name,
			Namespace: namespace,
		},
		Data: map[string][]byte{
			CAPrivateKeyKey: pair.Private,
			CACertKey:       pair.Certificate,
		},
		Type: corev1.SecretTypeOpaque,
	}
}

// GenerateCertificateSecret creates a k8s server secret from a key pair
func (pair KeyPair) GenerateCertificateSecret(namespace, name string) *corev1.Secret {
	return &corev1.Secret{
		ObjectMeta: metav1.ObjectMeta{
			Name:      name,
			Namespace: namespace,
		},
		Data: map[string][]byte{
			TLSPrivateKeyKey: pair.Private,
			TLSCertKey:       pair.Certificate,
		},
		Type: corev1.SecretTypeTLS,
	}
}

// RenewCertificate create a new certificate for the embedded private
// key, replacing the existing one. The certificate will be signed
// with the passed private key and will have as parent the specified
// parent certificate. If the parent certificate is nil the certificate
// will be self-signed
func (pair *KeyPair) RenewCertificate(
	caPrivateKey *ecdsa.PrivateKey,
	parentCertificate *x509.Certificate,
	altDNSNames []string,
) error {
	oldCertificate, err := pair.ParseCertificate()
	if err != nil {
		return err
	}

	certificateDuration := getCertificateDuration()
	notBefore := time.Now().Add(time.Minute * -5)
	notAfter := notBefore.Add(certificateDuration)

	serialNumberLimit := new(big.Int).Lsh(big.NewInt(1), 128)
	serialNumber, err := rand.Int(rand.Reader, serialNumberLimit)
	if err != nil {
		return err
	}

	newCertificate := *oldCertificate
	newCertificate.NotBefore = notBefore
	newCertificate.NotAfter = notAfter
	newCertificate.SerialNumber = serialNumber
	newCertificate.DNSNames = altDNSNames

	if parentCertificate == nil {
		parentCertificate = &newCertificate
	}

	tlsPrivateKey, err := pair.ParseECPrivateKey()
	if err != nil {
		return err
	}

	certificateBytes, err := x509.CreateCertificate(
		rand.Reader,
		&newCertificate,
		parentCertificate,
		&tlsPrivateKey.PublicKey,
		caPrivateKey)
	if err != nil {
		return err
	}

	pair.Certificate = encodeCertificate(certificateBytes)
	return nil
}

// IsExpiring check if the certificate will expire in the configured duration
func (pair *KeyPair) IsExpiring() (bool, *time.Time, error) {
	cert, err := pair.ParseCertificate()
	if err != nil {
		return true, nil, err
	}

	if time.Now().Before(cert.NotBefore) {
		return true, &cert.NotAfter, nil
	}
	expiringCheckThreshold := getCheckThreshold()
	if time.Now().Add(expiringCheckThreshold).After(cert.NotAfter) {
		return true, &cert.NotAfter, nil
	}

	return false, &cert.NotAfter, nil
}

// DoAltDNSNamesMatch checks if the certificate has all of the specified altDNSNames
func (pair *KeyPair) DoAltDNSNamesMatch(altDNSNames []string) (bool, error) {
	cert, err := pair.ParseCertificate()
	if err != nil {
		return false, err
	}

	sort.Strings(cert.DNSNames)
	sort.Strings(altDNSNames)

	return slices.Equal(cert.DNSNames, altDNSNames), nil
}

// CreateDerivedCA create a new CA derived from the certificate in the
// keypair
func (pair *KeyPair) CreateDerivedCA(commonName string, organizationalUnit string) (*KeyPair, error) {
	certificate, err := pair.ParseCertificate()
	if err != nil {
		return nil, err
	}

	key, err := pair.ParseECPrivateKey()
	if err != nil {
		return nil, err
	}

	certificateDuration := getCertificateDuration()
	notBefore := time.Now().Add(time.Minute * -5)
	notAfter := notBefore.Add(certificateDuration)

	return createCAWithValidity(notBefore, notAfter, certificate, key, commonName, organizationalUnit)
}

// CreateRootCA generates a CA returning its keys
func CreateRootCA(commonName string, organizationalUnit string) (*KeyPair, error) {
	certificateDuration := getCertificateDuration()
	notBefore := time.Now().Add(time.Minute * -5)
	notAfter := notBefore.Add(certificateDuration)
	return createCAWithValidity(notBefore, notAfter, nil, nil, commonName, organizationalUnit)
}

// ParseCASecret parse a CA secret to a key pair
<<<<<<< HEAD
func ParseCASecret(secret *v1.Secret) (*KeyPair, error) {
	var privateKey, publicKey []byte
	var ok bool

	// Try to get the private key using ca.key first, then fallback to tls.key
	privateKey, ok = secret.Data[CAPrivateKeyKey]
=======
func ParseCASecret(secret *corev1.Secret) (*KeyPair, error) {
	privateKey, ok := secret.Data[CAPrivateKeyKey]
>>>>>>> 2d3c718c
	if !ok {
		privateKey, ok = secret.Data[TLSPrivateKeyKey]
		if !ok {
			return nil, fmt.Errorf("missing %s or %s secret data", CAPrivateKeyKey, TLSPrivateKeyKey)
		}
	}

	// Try to get the certificate using ca.crt first, then fallback to tls.crt
	publicKey, ok = secret.Data[CACertKey]
	if !ok {
		publicKey, ok = secret.Data[TLSCertKey]
		if !ok {
			return nil, fmt.Errorf("missing %s or %s secret data", CACertKey, TLSCertKey)
		}
	}

	// Verify the key matches the certificate
	_, err := tls.X509KeyPair(publicKey, privateKey)
	if err != nil {
		return nil, err
	}

	return &KeyPair{
		Private:     privateKey,
		Certificate: publicKey,
	}, nil
}

// ParseServerSecret parse a secret for a server to a key pair
func ParseServerSecret(secret *corev1.Secret) (*KeyPair, error) {
	privateKey, ok := secret.Data[TLSPrivateKeyKey]
	if !ok {
		return nil, fmt.Errorf("missing %v secret data", TLSPrivateKeyKey)
	}

	publicKey, ok := secret.Data[TLSCertKey]
	if !ok {
		return nil, fmt.Errorf("missing %s secret data", TLSCertKey)
	}

	// Verify the key matches the certificate
	_, err := tls.X509KeyPair(publicKey, privateKey)
	if err != nil {
		return nil, err
	}

	return &KeyPair{
		Private:     privateKey,
		Certificate: publicKey,
	}, nil
}

// createCAWithValidity create a CA with a certain validity, with a parent certificate and signed by a certain
// private key. If the latest two parameters are nil, the CA will be a root one (self-signed)
func createCAWithValidity(
	notBefore,
	notAfter time.Time,
	parentCertificate *x509.Certificate,
	parentPrivateKey interface{},
	commonName string,
	organizationalUnit string,
) (*KeyPair, error) {
	serialNumberLimit := new(big.Int).Lsh(big.NewInt(1), 128)
	serialNumber, err := rand.Int(rand.Reader, serialNumberLimit)
	if err != nil {
		return nil, err
	}
	rootKey, err := ecdsa.GenerateKey(elliptic.P256(), rand.Reader)
	if err != nil {
		return nil, err
	}

	rootTemplate := x509.Certificate{
		SerialNumber:          serialNumber,
		NotBefore:             notBefore,
		NotAfter:              notAfter,
		KeyUsage:              x509.KeyUsageCertSign,
		BasicConstraintsValid: true,
		IsCA:                  true,
		Subject: pkix.Name{
			CommonName: commonName,
			OrganizationalUnit: []string{
				organizationalUnit,
			},
		},
	}

	if parentCertificate == nil {
		parentCertificate = &rootTemplate
	}

	if parentPrivateKey == nil {
		parentPrivateKey = rootKey
	}

	certificateBytes, err := x509.CreateCertificate(
		rand.Reader,
		&rootTemplate,
		parentCertificate,
		&rootKey.PublicKey,
		parentPrivateKey)
	if err != nil {
		return nil, err
	}

	privateKey, err := x509.MarshalECPrivateKey(rootKey)
	if err != nil {
		return nil, err
	}

	return &KeyPair{
		Private:     encodePrivateKey(privateKey),
		Certificate: encodeCertificate(certificateBytes),
	}, nil
}

func encodeCertificate(derBytes []byte) []byte {
	return pem.EncodeToMemory(&pem.Block{Type: "CERTIFICATE", Bytes: derBytes})
}

func encodePrivateKey(derBytes []byte) []byte {
	return pem.EncodeToMemory(&pem.Block{Type: ecPrivateKeyPEMBlockType, Bytes: derBytes})
}

func getCertificateDuration() time.Duration {
	duration := configuration.Current.CertificateDuration
	if duration <= 0 {
		return configuration.CertificateDuration * 24 * time.Hour
	}
	return time.Duration(duration) * 24 * time.Hour
}

func getCheckThreshold() time.Duration {
	threshold := configuration.Current.ExpiringCheckThreshold
	if threshold <= 0 {
		return configuration.ExpiringCheckThreshold * 24 * time.Hour
	}
	return time.Duration(threshold) * 24 * time.Hour
}<|MERGE_RESOLUTION|>--- conflicted
+++ resolved
@@ -375,17 +375,8 @@
 }
 
 // ParseCASecret parse a CA secret to a key pair
-<<<<<<< HEAD
-func ParseCASecret(secret *v1.Secret) (*KeyPair, error) {
-	var privateKey, publicKey []byte
-	var ok bool
-
-	// Try to get the private key using ca.key first, then fallback to tls.key
-	privateKey, ok = secret.Data[CAPrivateKeyKey]
-=======
 func ParseCASecret(secret *corev1.Secret) (*KeyPair, error) {
 	privateKey, ok := secret.Data[CAPrivateKeyKey]
->>>>>>> 2d3c718c
 	if !ok {
 		privateKey, ok = secret.Data[TLSPrivateKeyKey]
 		if !ok {
@@ -394,7 +385,7 @@
 	}
 
 	// Try to get the certificate using ca.crt first, then fallback to tls.crt
-	publicKey, ok = secret.Data[CACertKey]
+	publicKey, ok := secret.Data[CACertKey]
 	if !ok {
 		publicKey, ok = secret.Data[TLSCertKey]
 		if !ok {
