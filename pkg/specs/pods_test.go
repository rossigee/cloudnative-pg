--- conflicted
+++ resolved
@@ -66,13 +66,8 @@
 
 var _ = Describe("The PostgreSQL security context with", func() {
 	It("default RuntimeDefault profile", func() {
-<<<<<<< HEAD
 		cluster := apiv1.Cluster{}
-		securityContext := CreatePodSecurityContext(cluster.GetSeccompProfile(), 26, 26)
-=======
-		cluster := v1.Cluster{}
 		securityContext := cluster.GetPodSecurityContext()
->>>>>>> b60f3755
 
 		Expect(securityContext.SeccompProfile).ToNot(BeNil())
 		Expect(securityContext.SeccompProfile.Type).To(BeEquivalentTo(corev1.SeccompProfileTypeRuntimeDefault))
@@ -84,13 +79,8 @@
 			Type:             corev1.SeccompProfileTypeLocalhost,
 			LocalhostProfile: &profilePath,
 		}
-<<<<<<< HEAD
 		cluster := apiv1.Cluster{Spec: apiv1.ClusterSpec{SeccompProfile: localhostProfile}}
-		securityContext := CreatePodSecurityContext(cluster.GetSeccompProfile(), 26, 26)
-=======
-		cluster := v1.Cluster{Spec: v1.ClusterSpec{SeccompProfile: localhostProfile}}
 		securityContext := cluster.GetPodSecurityContext()
->>>>>>> b60f3755
 
 		Expect(securityContext.SeccompProfile).ToNot(BeNil())
 		Expect(securityContext.SeccompProfile).To(BeEquivalentTo(localhostProfile))
