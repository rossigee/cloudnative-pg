/*
Copyright © contributors to CloudNativePG, established as
CloudNativePG a Series of LF Projects, LLC.

Licensed under the Apache License, Version 2.0 (the "License");
you may not use this file except in compliance with the License.
You may obtain a copy of the License at

    http://www.apache.org/licenses/LICENSE-2.0

Unless required by applicable law or agreed to in writing, software
distributed under the License is distributed on an "AS IS" BASIS,
WITHOUT WARRANTIES OR CONDITIONS OF ANY KIND, either express or implied.
See the License for the specific language governing permissions and
limitations under the License.

SPDX-License-Identifier: Apache-2.0
*/

package v1

import (
	"context"
	"fmt"
	"regexp"
	"slices"
	"strconv"
	"strings"
	"time"

	"github.com/cloudnative-pg/cnpg-i/pkg/identity"
	"github.com/cloudnative-pg/machinery/pkg/image/reference"
	"github.com/cloudnative-pg/machinery/pkg/log"
	pgTime "github.com/cloudnative-pg/machinery/pkg/postgres/time"
	"github.com/cloudnative-pg/machinery/pkg/postgres/version"
	"github.com/cloudnative-pg/machinery/pkg/stringset"
	corev1 "k8s.io/api/core/v1"
	"k8s.io/apimachinery/pkg/api/resource"
	metav1 "k8s.io/apimachinery/pkg/apis/meta/v1"
	"k8s.io/apimachinery/pkg/runtime/schema"
	"k8s.io/apimachinery/pkg/types"

	"github.com/cloudnative-pg/cloudnative-pg/internal/configuration"
	"github.com/cloudnative-pg/cloudnative-pg/pkg/system"
	"github.com/cloudnative-pg/cloudnative-pg/pkg/utils"
	contextutils "github.com/cloudnative-pg/cloudnative-pg/pkg/utils/context"
	"github.com/cloudnative-pg/cloudnative-pg/pkg/versions"
)

// GetOnline tells whether this volume snapshot configuration allows
// online backups
func (configuration *VolumeSnapshotConfiguration) GetOnline() bool {
	if configuration.Online == nil {
		return true
	}

	return *configuration.Online
}

// GetWaitForArchive tells whether to wait for archive or not
func (o OnlineConfiguration) GetWaitForArchive() bool {
	if o.WaitForArchive == nil {
		return true
	}

	return *o.WaitForArchive
}

// GetImmediateCheckpoint tells whether to execute an immediate checkpoint
func (o OnlineConfiguration) GetImmediateCheckpoint() bool {
	if o.ImmediateCheckpoint == nil {
		return false
	}

	return *o.ImmediateCheckpoint
}

// GetPluginConfigurationEnabledPluginNames gets the name of the plugins that are involved
// in the reconciliation of this cluster
func GetPluginConfigurationEnabledPluginNames(pluginList []PluginConfiguration) (result []string) {
	pluginNames := make([]string, 0, len(pluginList))
	for _, pluginDeclaration := range pluginList {
		if pluginDeclaration.IsEnabled() {
			pluginNames = append(pluginNames, pluginDeclaration.Name)
		}
	}
	return pluginNames
}

// GetInstanceEnabledPluginNames gets the name of the plugins that are available to the instance container
func (cluster *Cluster) GetInstanceEnabledPluginNames() (result []string) {
	var instance []string
	for _, pluginStatus := range cluster.Status.PluginStatus {
		if slices.Contains(pluginStatus.Capabilities,
			identity.PluginCapability_Service_TYPE_INSTANCE_SIDECAR_INJECTION.String()) {
			instance = append(instance, pluginStatus.Name)
		}
	}

	enabled := GetPluginConfigurationEnabledPluginNames(cluster.Spec.Plugins)

	var instanceEnabled []string
	for _, pluginName := range instance {
		if slices.Contains(enabled, pluginName) {
			instanceEnabled = append(instanceEnabled, pluginName)
		}
	}

	return instanceEnabled
}

// GetJobEnabledPluginNames gets the name of the plugins that are available to the job container
func (cluster *Cluster) GetJobEnabledPluginNames() (result []string) {
	var instance []string
	for _, pluginStatus := range cluster.Status.PluginStatus {
		if slices.Contains(pluginStatus.Capabilities,
			identity.PluginCapability_Service_TYPE_INSTANCE_JOB_SIDECAR_INJECTION.String()) {
			instance = append(instance, pluginStatus.Name)
		}
	}

	enabled := GetPluginConfigurationEnabledPluginNames(cluster.Spec.Plugins)

	var instanceEnabled []string
	for _, pluginName := range instance {
		if slices.Contains(enabled, pluginName) {
			instanceEnabled = append(instanceEnabled, pluginName)
		}
	}

	return instanceEnabled
}

// GetExternalClustersEnabledPluginNames gets the name of the plugins that are
// involved in the reconciliation of this external cluster list. This
// list is usually composed by the plugins that need to be active to
// recover data from the external clusters.
func GetExternalClustersEnabledPluginNames(externalClusters []ExternalCluster) (result []string) {
	pluginNames := make([]string, 0, len(externalClusters))
	for _, externalCluster := range externalClusters {
		if externalCluster.PluginConfiguration != nil {
			pluginNames = append(pluginNames, externalCluster.PluginConfiguration.Name)
		}
	}
	return pluginNames
}

// GetShmLimit gets the `/dev/shm` memory size limit
func (e *EphemeralVolumesSizeLimitConfiguration) GetShmLimit() *resource.Quantity {
	if e == nil {
		return nil
	}

	return e.Shm
}

// GetTemporaryDataLimit gets the temporary storage size limit
func (e *EphemeralVolumesSizeLimitConfiguration) GetTemporaryDataLimit() *resource.Quantity {
	if e == nil {
		return nil
	}

	return e.TemporaryData
}

// MergeMetadata adds the passed custom annotations and labels in the service account.
func (st *ServiceAccountTemplate) MergeMetadata(sa *corev1.ServiceAccount) {
	if st == nil {
		return
	}
	if sa.Labels == nil {
		sa.Labels = map[string]string{}
	}
	if sa.Annotations == nil {
		sa.Annotations = map[string]string{}
	}

	utils.MergeMap(sa.Labels, st.Metadata.Labels)
	utils.MergeMap(sa.Annotations, st.Metadata.Annotations)
}

// MatchesTopology checks if the two topologies have
// the same label values (labels are specified in SyncReplicaElectionConstraints.NodeLabelsAntiAffinity)
func (topologyLabels PodTopologyLabels) MatchesTopology(instanceTopology PodTopologyLabels) bool {
	for mainLabelName, mainLabelValue := range topologyLabels {
		if mainLabelValue != instanceTopology[mainLabelName] {
			return false
		}
	}
	return true
}

// GetAvailableArchitecture returns an AvailableArchitecture given it's name. It returns nil if it's not found.
func (status *ClusterStatus) GetAvailableArchitecture(archName string) *AvailableArchitecture {
	for _, architecture := range status.AvailableArchitectures {
		if architecture.GoArch == archName {
			return &architecture
		}
	}
	return nil
}

type regexErrors struct {
	errs []error
}

func (r regexErrors) Error() string {
	if len(r.errs) == 0 {
		return ""
	}
	var sb strings.Builder
	sb.WriteString("failed to compile regex patterns: ")
	for _, err := range r.errs {
		sb.WriteString(err.Error())
		sb.WriteString("; ")
	}
	return sb.String()
}

func (r *SynchronizeReplicasConfiguration) compileRegex() ([]regexp.Regexp, error) {
	if r == nil {
		return nil, nil
	}

	var (
		compiledPatterns = make([]regexp.Regexp, len(r.ExcludePatterns))
		compileErrors    []error
	)

	for idx, pattern := range r.ExcludePatterns {
		re, err := regexp.Compile(pattern)
		if err != nil {
			compileErrors = append(compileErrors, err)
			continue
		}
		compiledPatterns[idx] = *re
	}

	if len(compileErrors) > 0 {
		return nil, regexErrors{errs: compileErrors}
	}

	return compiledPatterns, nil
}

// GetEnabled returns false if synchronized replication slots are disabled, defaults to true
func (r *SynchronizeReplicasConfiguration) GetEnabled() bool {
	if r != nil && r.Enabled != nil {
		return *r.Enabled
	}
	return true
}

// ValidateRegex returns all the errors that happened during the regex compilation
func (r *SynchronizeReplicasConfiguration) ValidateRegex() error {
	_, err := r.compileRegex()
	return err
}

// IsExcludedByUser returns if a replication slot should not be reconciled on the replicas
func (r *SynchronizeReplicasConfiguration) IsExcludedByUser(slotName string) (bool, error) {
	if r == nil {
		return false, nil
	}

	compiledPatterns, err := r.compileRegex()
	// this is an unexpected issue, validation should happen at webhook level
	if err != nil {
		return false, err
	}

	for _, re := range compiledPatterns {
		if re.MatchString(slotName) {
			return true, nil
		}
	}

	return false, nil
}

// GetEnabled returns false if replication slots are disabled, default is true
func (r *ReplicationSlotsConfiguration) GetEnabled() bool {
	return r.SynchronizeReplicas.GetEnabled() || r.HighAvailability.GetEnabled()
}

// GetUpdateInterval returns the update interval, defaulting to DefaultReplicationSlotsUpdateInterval if empty
func (r *ReplicationSlotsConfiguration) GetUpdateInterval() time.Duration {
	if r == nil || r.UpdateInterval <= 0 {
		return DefaultReplicationSlotsUpdateInterval
	}
	return time.Duration(r.UpdateInterval) * time.Second
}

// GetSlotPrefix returns the HA slot prefix, defaulting to DefaultReplicationSlotsHASlotPrefix if empty
func (r *ReplicationSlotsHAConfiguration) GetSlotPrefix() string {
	if r == nil || r.SlotPrefix == "" {
		return DefaultReplicationSlotsHASlotPrefix
	}
	return r.SlotPrefix
}

// GetSlotNameFromInstanceName returns the slot name, given the instance name.
// It returns an empty string if High Availability Replication Slots are disabled
func (r *ReplicationSlotsHAConfiguration) GetSlotNameFromInstanceName(instanceName string) string {
	if r == nil || !r.GetEnabled() {
		return ""
	}

	slotName := fmt.Sprintf(
		"%s%s",
		r.GetSlotPrefix(),
		instanceName,
	)
	sanitizedName := slotNameNegativeRegex.ReplaceAllString(strings.ToLower(slotName), "_")

	return sanitizedName
}

// GetEnabled returns false if replication slots are disabled, default is true
func (r *ReplicationSlotsHAConfiguration) GetEnabled() bool {
	if r != nil && r.Enabled != nil {
		return *r.Enabled
	}
	return true
}

// ToPostgreSQLConfigurationKeyword returns the contained value as a valid PostgreSQL parameter to be injected
// in the 'synchronous_standby_names' field
func (s SynchronousReplicaConfigurationMethod) ToPostgreSQLConfigurationKeyword() string {
	return strings.ToUpper(string(s))
}

func (c *CertificatesConfiguration) getServerAltDNSNames() []string {
	if c == nil {
		return nil
	}

	return c.ServerAltDNSNames
}

// HasElements returns true if it contains any Reference
func (s *SQLRefs) HasElements() bool {
	if s == nil {
		return false
	}

	return len(s.ConfigMapRefs) != 0 ||
		len(s.SecretRefs) != 0
}

// GetBackupID gets the backup ID
func (target *RecoveryTarget) GetBackupID() string {
	return target.BackupID
}

// GetTargetTime gets the target time
func (target *RecoveryTarget) GetTargetTime() string {
	return target.TargetTime
}

// GetTargetLSN gets the target LSN
func (target *RecoveryTarget) GetTargetLSN() string {
	return target.TargetLSN
}

// GetTargetTLI gets the target timeline
func (target *RecoveryTarget) GetTargetTLI() string {
	return target.TargetTLI
}

// GetSizeOrNil returns the requests storage size
func (s *StorageConfiguration) GetSizeOrNil() *resource.Quantity {
	if s == nil {
		return nil
	}

	if s.Size != "" {
		quantity, err := resource.ParseQuantity(s.Size)
		if err != nil {
			return nil
		}

		return &quantity
	}

	if s.PersistentVolumeClaimTemplate != nil {
		return s.PersistentVolumeClaimTemplate.Resources.Requests.Storage()
	}

	return nil
}

// AreDefaultQueriesDisabled checks whether default monitoring queries should be disabled
func (m *MonitoringConfiguration) AreDefaultQueriesDisabled() bool {
	return m != nil && m.DisableDefaultQueries != nil && *m.DisableDefaultQueries
}

// GetServerName returns the server name, defaulting to the name of the external cluster or using the one specified
// in the BarmanObjectStore
func (in ExternalCluster) GetServerName() string {
	if in.BarmanObjectStore != nil && in.BarmanObjectStore.ServerName != "" {
		return in.BarmanObjectStore.ServerName
	}
	return in.Name
}

// IsEnabled returns true when this plugin is enabled
func (config *PluginConfiguration) IsEnabled() bool {
	if config.Enabled == nil {
		return true
	}
	return *config.Enabled
}

// GetRoleSecretsName gets the name of the secret which is used to store the role's password
func (roleConfiguration *RoleConfiguration) GetRoleSecretsName() string {
	if roleConfiguration.PasswordSecret != nil {
		return roleConfiguration.PasswordSecret.Name
	}
	return ""
}

// GetRoleInherit return the inherit attribute of a roleConfiguration
func (roleConfiguration *RoleConfiguration) GetRoleInherit() bool {
	if roleConfiguration.Inherit != nil {
		return *roleConfiguration.Inherit
	}
	return true
}

// SetManagedRoleSecretVersion Add or update or delete the resource version of the managed role secret
func (secretResourceVersion *SecretsResourceVersion) SetManagedRoleSecretVersion(secret string, version *string) {
	if secretResourceVersion.ManagedRoleSecretVersions == nil {
		secretResourceVersion.ManagedRoleSecretVersions = make(map[string]string)
	}
	if version == nil {
		delete(secretResourceVersion.ManagedRoleSecretVersions, secret)
	} else {
		secretResourceVersion.ManagedRoleSecretVersions[secret] = *version
	}
}

// SetExternalClusterSecretVersion Add or update or delete the resource version of the secret used in external clusters
func (secretResourceVersion *SecretsResourceVersion) SetExternalClusterSecretVersion(
	secretName string,
	version *string,
) {
	if secretResourceVersion.ExternalClusterSecretVersions == nil {
		secretResourceVersion.ExternalClusterSecretVersions = make(map[string]string)
	}

	if version == nil {
		delete(secretResourceVersion.ExternalClusterSecretVersions, secretName)
		return
	}

	secretResourceVersion.ExternalClusterSecretVersions[secretName] = *version
}

// SetInContext records the cluster in the given context
func (cluster *Cluster) SetInContext(ctx context.Context) context.Context {
	return context.WithValue(ctx, contextutils.ContextKeyCluster, cluster)
}

// GetPostgresqlMajorVersion gets the PostgreSQL image major version detecting it from the
// image name or from the ImageCatalogRef.
func (cluster *Cluster) GetPostgresqlMajorVersion() (int, error) {
	if cluster.Spec.ImageCatalogRef != nil {
		return cluster.Spec.ImageCatalogRef.Major, nil
	}

	if cluster.Spec.ImageName != "" {
		imgVersion, err := version.FromTag(reference.New(cluster.Spec.ImageName).Tag)
		if err != nil {
			return 0, fmt.Errorf("cannot parse image name %q: %w", cluster.Spec.ImageName, err)
		}
		return int(imgVersion.Major()), nil //nolint:gosec
	}

	// Fallback for unit tests where a cluster is created without status or defaults
	imgVersion, err := version.FromTag(reference.New(configuration.Current.PostgresImageName).Tag)
	if err != nil {
		return 0, fmt.Errorf("cannot parse default image name %q: %w", configuration.Current.PostgresImageName, err)
	}
	return int(imgVersion.Major()), nil //nolint:gosec
}

// GetImagePullSecret get the name of the pull secret to use
// to download the PostgreSQL image
func (cluster *Cluster) GetImagePullSecret() string {
	return cluster.Name + ClusterSecretSuffix
}

// GetSuperuserSecretName get the secret name of the PostgreSQL superuser
func (cluster *Cluster) GetSuperuserSecretName() string {
	if cluster.Spec.SuperuserSecret != nil &&
		cluster.Spec.SuperuserSecret.Name != "" {
		return cluster.Spec.SuperuserSecret.Name
	}

	return fmt.Sprintf("%v%v", cluster.Name, SuperUserSecretSuffix)
}

// GetEnableLDAPAuth return true if bind or bind+search method are
// configured in the cluster configuration
func (cluster *Cluster) GetEnableLDAPAuth() bool {
	if cluster.Spec.PostgresConfiguration.LDAP != nil &&
		(cluster.Spec.PostgresConfiguration.LDAP.BindAsAuth != nil ||
			cluster.Spec.PostgresConfiguration.LDAP.BindSearchAuth != nil) {
		return true
	}
	return false
}

// GetLDAPSecretName gets the secret name containing the LDAP password
func (cluster *Cluster) GetLDAPSecretName() string {
	if cluster.Spec.PostgresConfiguration.LDAP != nil &&
		cluster.Spec.PostgresConfiguration.LDAP.BindSearchAuth != nil &&
		cluster.Spec.PostgresConfiguration.LDAP.BindSearchAuth.BindPassword != nil {
		return cluster.Spec.PostgresConfiguration.LDAP.BindSearchAuth.BindPassword.Name
	}
	return ""
}

// ContainsManagedRolesConfiguration returns true iff there are managed roles configured
func (cluster *Cluster) ContainsManagedRolesConfiguration() bool {
	return cluster.Spec.Managed != nil && len(cluster.Spec.Managed.Roles) > 0
}

// GetExternalClusterSecrets returns the secrets used by external Clusters
func (cluster *Cluster) GetExternalClusterSecrets() *stringset.Data {
	secrets := stringset.New()

	if cluster.Spec.ExternalClusters != nil {
		for _, externalCluster := range cluster.Spec.ExternalClusters {
			if externalCluster.Password != nil {
				secrets.Put(externalCluster.Password.Name)
			}
			if externalCluster.SSLKey != nil {
				secrets.Put(externalCluster.SSLKey.Name)
			}
			if externalCluster.SSLCert != nil {
				secrets.Put(externalCluster.SSLCert.Name)
			}
			if externalCluster.SSLRootCert != nil {
				secrets.Put(externalCluster.SSLRootCert.Name)
			}
		}
	}
	return secrets
}

// UsesSecretInManagedRoles checks if the given secret name is used in a managed role
func (cluster *Cluster) UsesSecretInManagedRoles(secretName string) bool {
	if !cluster.ContainsManagedRolesConfiguration() {
		return false
	}
	for _, role := range cluster.Spec.Managed.Roles {
		if role.PasswordSecret != nil && role.PasswordSecret.Name == secretName {
			return true
		}
	}
	return false
}

// GetApplicationSecretName get the name of the application secret for any bootstrap type
func (cluster *Cluster) GetApplicationSecretName() string {
	bootstrap := cluster.Spec.Bootstrap
	if bootstrap == nil {
		return fmt.Sprintf("%v%v", cluster.Name, ApplicationUserSecretSuffix)
	}
	recovery := bootstrap.Recovery
	if recovery != nil && recovery.Secret != nil && recovery.Secret.Name != "" {
		return recovery.Secret.Name
	}

	pgBaseBackup := bootstrap.PgBaseBackup
	if pgBaseBackup != nil && pgBaseBackup.Secret != nil && pgBaseBackup.Secret.Name != "" {
		return pgBaseBackup.Secret.Name
	}

	initDB := bootstrap.InitDB
	if initDB != nil && initDB.Secret != nil && initDB.Secret.Name != "" {
		return initDB.Secret.Name
	}

	return fmt.Sprintf("%v%v", cluster.Name, ApplicationUserSecretSuffix)
}

// GetApplicationDatabaseName get the name of the application database for a specific bootstrap
func (cluster *Cluster) GetApplicationDatabaseName() string {
	bootstrap := cluster.Spec.Bootstrap
	if bootstrap == nil {
		return ""
	}

	if bootstrap.Recovery != nil && bootstrap.Recovery.Database != "" {
		return bootstrap.Recovery.Database
	}

	if bootstrap.PgBaseBackup != nil && bootstrap.PgBaseBackup.Database != "" {
		return bootstrap.PgBaseBackup.Database
	}

	if bootstrap.InitDB != nil && bootstrap.InitDB.Database != "" {
		return bootstrap.InitDB.Database
	}

	return ""
}

// GetApplicationDatabaseOwner get the owner user of the application database for a specific bootstrap
func (cluster *Cluster) GetApplicationDatabaseOwner() string {
	bootstrap := cluster.Spec.Bootstrap
	if bootstrap == nil {
		return ""
	}

	if bootstrap.Recovery != nil && bootstrap.Recovery.Owner != "" {
		return bootstrap.Recovery.Owner
	}

	if bootstrap.PgBaseBackup != nil && bootstrap.PgBaseBackup.Owner != "" {
		return bootstrap.PgBaseBackup.Owner
	}

	if bootstrap.InitDB != nil && bootstrap.InitDB.Owner != "" {
		return bootstrap.InitDB.Owner
	}

	return ""
}

// GetServerCASecretName get the name of the secret containing the CA
// of the cluster
func (cluster *Cluster) GetServerCASecretName() string {
	if cluster.Spec.Certificates != nil && cluster.Spec.Certificates.ServerCASecret != "" {
		return cluster.Spec.Certificates.ServerCASecret
	}
	return fmt.Sprintf("%v%v", cluster.Name, DefaultServerCaSecretSuffix)
}

// GetServerTLSSecretName get the name of the secret containing the
// certificate that is used for the PostgreSQL servers
func (cluster *Cluster) GetServerTLSSecretName() string {
	if cluster.Spec.Certificates != nil && cluster.Spec.Certificates.ServerTLSSecret != "" {
		return cluster.Spec.Certificates.ServerTLSSecret
	}
	return fmt.Sprintf("%v%v", cluster.Name, ServerSecretSuffix)
}

// GetClientCASecretName get the name of the secret containing the CA
// of the cluster
func (cluster *Cluster) GetClientCASecretName() string {
	if cluster.Spec.Certificates != nil && cluster.Spec.Certificates.ClientCASecret != "" {
		return cluster.Spec.Certificates.ClientCASecret
	}
	return fmt.Sprintf("%v%v", cluster.Name, ClientCaSecretSuffix)
}

// GetFixedInheritedAnnotations gets the annotations that should be
// inherited by all resources according to the cluster spec and the operator version
func (cluster *Cluster) GetFixedInheritedAnnotations() map[string]string {
	var meta metav1.ObjectMeta
	utils.SetOperatorVersion(&meta, versions.Version)

	if cluster.Spec.InheritedMetadata == nil || cluster.Spec.InheritedMetadata.Annotations == nil {
		return meta.Annotations
	}

	utils.MergeMap(meta.Annotations, cluster.Spec.InheritedMetadata.Annotations)

	return meta.Annotations
}

// GetFixedInheritedLabels gets the labels that should be
// inherited by all resources according the cluster spec
func (cluster *Cluster) GetFixedInheritedLabels() map[string]string {
	if cluster.Spec.InheritedMetadata == nil || cluster.Spec.InheritedMetadata.Labels == nil {
		return nil
	}
	return cluster.Spec.InheritedMetadata.Labels
}

// GetReplicationSecretName get the name of the secret for the replication user
func (cluster *Cluster) GetReplicationSecretName() string {
	if cluster.Spec.Certificates != nil && cluster.Spec.Certificates.ReplicationTLSSecret != "" {
		return cluster.Spec.Certificates.ReplicationTLSSecret
	}
	return fmt.Sprintf("%v%v", cluster.Name, ReplicationSecretSuffix)
}

// GetServiceAnyName return the name of the service that is used as DNS
// domain for all the nodes, even if they are not ready
func (cluster *Cluster) GetServiceAnyName() string {
	return fmt.Sprintf("%v%v", cluster.Name, ServiceAnySuffix)
}

// GetServiceReadName return the default name of the service that is used for
// read transactions (including the primary)
func (cluster *Cluster) GetServiceReadName() string {
	return fmt.Sprintf("%v%v", cluster.Name, ServiceReadSuffix)
}

// GetServiceReadOnlyName return the default name of the service that is used for
// read-only transactions (excluding the primary)
func (cluster *Cluster) GetServiceReadOnlyName() string {
	return fmt.Sprintf("%v%v", cluster.Name, ServiceReadOnlySuffix)
}

// GetServiceReadWriteName return the default name of the service that is used for
// read-write transactions
func (cluster *Cluster) GetServiceReadWriteName() string {
	return fmt.Sprintf("%v%v", cluster.Name, ServiceReadWriteSuffix)
}

// GetMaxStartDelay get the amount of time of startDelay config option
func (cluster *Cluster) GetMaxStartDelay() int32 {
	if cluster.Spec.MaxStartDelay > 0 {
		return cluster.Spec.MaxStartDelay
	}
	return DefaultStartupDelay
}

// GetMaxStopDelay get the amount of time PostgreSQL has to stop
func (cluster *Cluster) GetMaxStopDelay() int32 {
	if cluster.Spec.MaxStopDelay > 0 {
		return cluster.Spec.MaxStopDelay
	}
	return 1800
}

// GetSmartShutdownTimeout is used to ensure that smart shutdown timeout is a positive integer
func (cluster *Cluster) GetSmartShutdownTimeout() int32 {
	if cluster.Spec.SmartShutdownTimeout != nil {
		return *cluster.Spec.SmartShutdownTimeout
	}
	return 180
}

// GetRestartTimeout is used to have a timeout for operations that involve
// a restart of a PostgreSQL instance
func (cluster *Cluster) GetRestartTimeout() time.Duration {
	return time.Duration(cluster.GetMaxStopDelay()+cluster.GetMaxStartDelay()) * time.Second
}

// GetMaxSwitchoverDelay get the amount of time PostgreSQL has to stop before switchover
func (cluster *Cluster) GetMaxSwitchoverDelay() int32 {
	if cluster.Spec.MaxSwitchoverDelay > 0 {
		return cluster.Spec.MaxSwitchoverDelay
	}
	return DefaultMaxSwitchoverDelay
}

// GetPrimaryUpdateStrategy get the cluster primary update strategy,
// defaulting to unsupervised
func (cluster *Cluster) GetPrimaryUpdateStrategy() PrimaryUpdateStrategy {
	strategy := cluster.Spec.PrimaryUpdateStrategy
	if strategy == "" {
		return PrimaryUpdateStrategyUnsupervised
	}

	return strategy
}

// GetPrimaryUpdateMethod get the cluster primary update method,
// defaulting to restart
func (cluster *Cluster) GetPrimaryUpdateMethod() PrimaryUpdateMethod {
	strategy := cluster.Spec.PrimaryUpdateMethod
	if strategy == "" {
		return PrimaryUpdateMethodRestart
	}

	return strategy
}

// GetEnablePDB get the cluster EnablePDB value, defaults to true
func (cluster *Cluster) GetEnablePDB() bool {
	if cluster.Spec.EnablePDB == nil {
		return true
	}

	return *cluster.Spec.EnablePDB
}

// IsNodeMaintenanceWindowInProgress check if the upgrade mode is active or not
func (cluster *Cluster) IsNodeMaintenanceWindowInProgress() bool {
	return cluster.Spec.NodeMaintenanceWindow != nil && cluster.Spec.NodeMaintenanceWindow.InProgress
}

// GetPgCtlTimeoutForPromotion returns the timeout that should be waited for an instance to be promoted
// to primary. As default, DefaultPgCtlTimeoutForPromotion is big enough to simulate an infinite timeout
func (cluster *Cluster) GetPgCtlTimeoutForPromotion() int32 {
	timeout := cluster.Spec.PostgresConfiguration.PgCtlTimeoutForPromotion
	if timeout == 0 {
		return DefaultPgCtlTimeoutForPromotion
	}
	return timeout
}

// IsReusePVCEnabled check if in a maintenance window we should reuse PVCs
func (cluster *Cluster) IsReusePVCEnabled() bool {
	reusePVC := true
	if cluster.Spec.NodeMaintenanceWindow != nil && cluster.Spec.NodeMaintenanceWindow.ReusePVC != nil {
		reusePVC = *cluster.Spec.NodeMaintenanceWindow.ReusePVC
	}
	return reusePVC
}

// IsInstanceFenced check if in a given instance should be fenced
func (cluster *Cluster) IsInstanceFenced(instance string) bool {
	fencedInstances, err := utils.GetFencedInstances(cluster.Annotations)
	if err != nil {
		return false
	}

	if fencedInstances.Has(utils.FenceAllInstances) {
		return true
	}
	return fencedInstances.Has(instance)
}

// ShouldResizeInUseVolumes is true when we should resize PVC we already
// created
func (cluster *Cluster) ShouldResizeInUseVolumes() bool {
	if cluster.Spec.StorageConfiguration.ResizeInUseVolumes == nil {
		return true
	}

	return *cluster.Spec.StorageConfiguration.ResizeInUseVolumes
}

// AllowsVolumeDownsizing returns true when volume size reductions are allowed
// for new replicas in this cluster
func (cluster *Cluster) AllowsVolumeDownsizing() bool {
	if cluster.Spec.StorageConfiguration.AllowVolumeDownsizing == nil {
		return false
	}

	return *cluster.Spec.StorageConfiguration.AllowVolumeDownsizing
}

// AllowsWalVolumeDownsizing returns true when WAL volume size reductions are allowed
// for new replicas in this cluster
func (cluster *Cluster) AllowsWalVolumeDownsizing() bool {
	if cluster.Spec.WalStorage == nil || cluster.Spec.WalStorage.AllowVolumeDownsizing == nil {
		return false
	}

	return *cluster.Spec.WalStorage.AllowVolumeDownsizing
}

// ShouldCreateApplicationSecret returns true if for this cluster,
// during the bootstrap phase, we need to create a secret to store application credentials
func (cluster *Cluster) ShouldCreateApplicationSecret() bool {
	return cluster.ShouldInitDBCreateApplicationSecret() ||
		cluster.ShouldPgBaseBackupCreateApplicationSecret() ||
		cluster.ShouldRecoveryCreateApplicationSecret()
}

// ShouldInitDBCreateApplicationSecret returns true if for this cluster,
// during the bootstrap phase using initDB, we need to create an new application secret
func (cluster *Cluster) ShouldInitDBCreateApplicationSecret() bool {
	return cluster.ShouldInitDBCreateApplicationDatabase() &&
		(cluster.Spec.Bootstrap.InitDB.Secret == nil ||
			cluster.Spec.Bootstrap.InitDB.Secret.Name == "")
}

// ShouldPgBaseBackupCreateApplicationSecret returns true if for this cluster,
// during the bootstrap phase using pg_basebackup, we need to create an application secret
func (cluster *Cluster) ShouldPgBaseBackupCreateApplicationSecret() bool {
	return cluster.ShouldPgBaseBackupCreateApplicationDatabase() &&
		(cluster.Spec.Bootstrap.PgBaseBackup.Secret == nil ||
			cluster.Spec.Bootstrap.PgBaseBackup.Secret.Name == "")
}

// ShouldRecoveryCreateApplicationSecret returns true if for this cluster,
// during the bootstrap phase using recovery, we need to create an application secret
func (cluster *Cluster) ShouldRecoveryCreateApplicationSecret() bool {
	return cluster.ShouldRecoveryCreateApplicationDatabase() &&
		(cluster.Spec.Bootstrap.Recovery.Secret == nil ||
			cluster.Spec.Bootstrap.Recovery.Secret.Name == "")
}

// ShouldCreateApplicationDatabase returns true if for this cluster,
// during the bootstrap phase, we need to create an application database
func (cluster *Cluster) ShouldCreateApplicationDatabase() bool {
	return cluster.ShouldInitDBCreateApplicationDatabase() ||
		cluster.ShouldRecoveryCreateApplicationDatabase() ||
		cluster.ShouldPgBaseBackupCreateApplicationDatabase()
}

// ShouldInitDBRunPostInitApplicationSQLRefs returns true if for this cluster,
// during the bootstrap phase using initDB, we need to run post init SQL files
// for the application database from provided references.
func (cluster *Cluster) ShouldInitDBRunPostInitApplicationSQLRefs() bool {
	if cluster.Spec.Bootstrap == nil {
		return false
	}

	if cluster.Spec.Bootstrap.InitDB == nil {
		return false
	}

	return cluster.Spec.Bootstrap.InitDB.PostInitApplicationSQLRefs.HasElements()
}

// ShouldInitDBRunPostInitTemplateSQLRefs returns true if for this cluster,
// during the bootstrap phase using initDB, we need to run post init SQL files
// for the `template1` database from provided references.
func (cluster *Cluster) ShouldInitDBRunPostInitTemplateSQLRefs() bool {
	if cluster.Spec.Bootstrap == nil {
		return false
	}

	if cluster.Spec.Bootstrap.InitDB == nil {
		return false
	}

	return cluster.Spec.Bootstrap.InitDB.PostInitTemplateSQLRefs.HasElements()
}

// ShouldInitDBRunPostInitSQLRefs returns true if for this cluster,
// during the bootstrap phase using initDB, we need to run post init SQL files
// for the `postgres` database from provided references.
func (cluster *Cluster) ShouldInitDBRunPostInitSQLRefs() bool {
	if cluster.Spec.Bootstrap == nil {
		return false
	}

	if cluster.Spec.Bootstrap.InitDB == nil {
		return false
	}

	return cluster.Spec.Bootstrap.InitDB.PostInitSQLRefs.HasElements()
}

// ShouldInitDBCreateApplicationDatabase returns true if the application database needs to be created during initdb
// job
func (cluster *Cluster) ShouldInitDBCreateApplicationDatabase() bool {
	if cluster.Spec.Bootstrap == nil {
		return false
	}

	if cluster.Spec.Bootstrap.InitDB == nil {
		return false
	}

	initDBParameters := cluster.Spec.Bootstrap.InitDB
	return initDBParameters.Owner != "" && initDBParameters.Database != ""
}

// ShouldPgBaseBackupCreateApplicationDatabase returns true if the application database needs to be created during the
// pg_basebackup job
func (cluster *Cluster) ShouldPgBaseBackupCreateApplicationDatabase() bool {
	// we skip creating the application database if cluster is a replica
	if cluster.IsReplica() {
		return false
	}
	if cluster.Spec.Bootstrap == nil {
		return false
	}

	if cluster.Spec.Bootstrap.PgBaseBackup == nil {
		return false
	}

	pgBaseBackupParameters := cluster.Spec.Bootstrap.PgBaseBackup
	return pgBaseBackupParameters.Owner != "" && pgBaseBackupParameters.Database != ""
}

// ShouldRecoveryCreateApplicationDatabase returns true if the application database needs to be created during the
// recovery job
func (cluster *Cluster) ShouldRecoveryCreateApplicationDatabase() bool {
	// we skip creating the application database if cluster is a replica
	if cluster.IsReplica() {
		return false
	}

	if cluster.Spec.Bootstrap == nil {
		return false
	}

	if cluster.Spec.Bootstrap.Recovery == nil {
		return false
	}

	recoveryParameters := cluster.Spec.Bootstrap.Recovery
	return recoveryParameters.Owner != "" && recoveryParameters.Database != ""
}

// ShouldCreateProjectedVolume returns whether we should create the projected all in one volume
func (cluster *Cluster) ShouldCreateProjectedVolume() bool {
	return cluster.Spec.ProjectedVolumeTemplate != nil
}

// ShouldCreateWalArchiveVolume returns whether we should create the wal archive volume
func (cluster *Cluster) ShouldCreateWalArchiveVolume() bool {
	return cluster.Spec.WalStorage != nil
}

// ShouldPromoteFromReplicaCluster returns true if the cluster should promote
func (cluster *Cluster) ShouldPromoteFromReplicaCluster() bool {
	// If there's no replica cluster configuration there's no
	// promotion token too, so we don't need to promote.
	if cluster.Spec.ReplicaCluster == nil {
		return false
	}

	// If we don't have a promotion token, we don't need to promote
	if len(cluster.Spec.ReplicaCluster.PromotionToken) == 0 {
		return false
	}

	// If the current token was already used, there's no need to
	// promote
	if cluster.Spec.ReplicaCluster.PromotionToken == cluster.Status.LastPromotionToken {
		return false
	}
	return true
}

// ContainsTablespaces returns true if for this cluster, we need to create tablespaces
func (cluster *Cluster) ContainsTablespaces() bool {
	return len(cluster.Spec.Tablespaces) != 0
}

// GetPostgresUID returns the UID that is being used for the "postgres"
// user
func (cluster Cluster) GetPostgresUID() int64 {
	if cluster.Spec.PostgresUID == 0 {
		return DefaultPostgresUID
	}
	return cluster.Spec.PostgresUID
}

// GetPostgresGID returns the GID that is being used for the "postgres"
// user
func (cluster Cluster) GetPostgresGID() int64 {
	if cluster.Spec.PostgresGID == 0 {
		return DefaultPostgresGID
	}
	return cluster.Spec.PostgresGID
}

// ExternalCluster gets the external server with a known name, returning
// true if the server was found and false otherwise
func (cluster Cluster) ExternalCluster(name string) (ExternalCluster, bool) {
	for _, server := range cluster.Spec.ExternalClusters {
		if server.Name == name {
			return server, true
		}
	}

	return ExternalCluster{}, false
}

// IsReplica checks if this is a replica cluster or not
func (cluster Cluster) IsReplica() bool {
	// Before introducing the "primary" field, the
	// "enabled" parameter was declared as a "boolean"
	// and was not declared "omitempty".
	//
	// Legacy replica clusters will have the "replica" stanza
	// and the "enabled" field set explicitly to true.
	//
	// The following code is designed to not change the
	// previous semantics.
	r := cluster.Spec.ReplicaCluster
	if r == nil {
		return false
	}

	if r.Enabled != nil {
		return *r.Enabled
	}

	clusterName := r.Self
	if len(clusterName) == 0 {
		clusterName = cluster.Name
	}

	return clusterName != r.Primary
}

var slotNameNegativeRegex = regexp.MustCompile("[^a-z0-9_]+")

// GetSlotNameFromInstanceName returns the slot name, given the instance name.
// It returns an empty string if High Availability Replication Slots are disabled
func (cluster Cluster) GetSlotNameFromInstanceName(instanceName string) string {
	if cluster.Spec.ReplicationSlots == nil ||
		cluster.Spec.ReplicationSlots.HighAvailability == nil ||
		!cluster.Spec.ReplicationSlots.HighAvailability.GetEnabled() {
		return ""
	}

	return cluster.Spec.ReplicationSlots.HighAvailability.GetSlotNameFromInstanceName(instanceName)
}

// GetBarmanEndpointCAForReplicaCluster checks if this is a replica cluster which needs barman endpoint CA
func (cluster Cluster) GetBarmanEndpointCAForReplicaCluster() *SecretKeySelector {
	if !cluster.IsReplica() {
		return nil
	}
	sourceName := cluster.Spec.ReplicaCluster.Source
	externalCluster, found := cluster.ExternalCluster(sourceName)
	if !found || externalCluster.BarmanObjectStore == nil {
		return nil
	}
	return externalCluster.BarmanObjectStore.EndpointCA
}

// GetClusterAltDNSNames returns all the names needed to build a valid Server Certificate
func (cluster *Cluster) GetClusterAltDNSNames() []string {
	buildServiceNames := func(serviceName string, enabled bool) []string {
		if !enabled {
			return nil
		}
		return []string{
			serviceName,
			fmt.Sprintf("%v.%v", serviceName, cluster.Namespace),
			fmt.Sprintf("%v.%v.svc", serviceName, cluster.Namespace),
			fmt.Sprintf("%v.%v.svc.%s", serviceName, cluster.Namespace, configuration.Current.KubernetesClusterDomain),
		}
	}
	altDNSNames := slices.Concat(
		buildServiceNames(cluster.GetServiceReadWriteName(), cluster.IsReadWriteServiceEnabled()),
		buildServiceNames(cluster.GetServiceReadName(), cluster.IsReadServiceEnabled()),
		buildServiceNames(cluster.GetServiceReadOnlyName(), cluster.IsReadOnlyServiceEnabled()),
	)

	if cluster.Spec.Managed != nil && cluster.Spec.Managed.Services != nil {
		for _, service := range cluster.Spec.Managed.Services.Additional {
			altDNSNames = append(altDNSNames, buildServiceNames(service.ServiceTemplate.ObjectMeta.Name, true)...)
		}
	}

	return append(altDNSNames, cluster.Spec.Certificates.getServerAltDNSNames()...)
}

// UsesSecret checks whether a given secret is used by a Cluster.
//
// This function is also used to discover the set of clusters that
// should be reconciled when a certain secret changes.
func (cluster *Cluster) UsesSecret(secret string) bool {
	if _, ok := cluster.Status.SecretsResourceVersion.Metrics[secret]; ok {
		return true
	}
	certificates := cluster.Status.Certificates
	switch secret {
	case cluster.GetSuperuserSecretName(),
		cluster.GetApplicationSecretName(),
		certificates.ClientCASecret,
		certificates.ReplicationTLSSecret,
		certificates.ServerCASecret,
		certificates.ServerTLSSecret:
		return true
	}

	if cluster.UsesSecretInManagedRoles(secret) {
		return true
	}

	if cluster.Spec.Backup.IsBarmanEndpointCASet() && cluster.Spec.Backup.BarmanObjectStore.EndpointCA.Name == secret {
		return true
	}

	if endpointCA := cluster.GetBarmanEndpointCAForReplicaCluster(); endpointCA != nil && endpointCA.Name == secret {
		return true
	}

	if cluster.Status.PoolerIntegrations != nil {
		for _, pgBouncerSecretName := range cluster.Status.PoolerIntegrations.PgBouncerIntegration.Secrets {
			if pgBouncerSecretName == secret {
				return true
			}
		}
	}

	// watch the secrets defined in external clusters
	return cluster.GetExternalClusterSecrets().Has(secret)
}

// UsesConfigMap checks whether a given secret is used by a Cluster
func (cluster *Cluster) UsesConfigMap(config string) (ok bool) {
	if _, ok := cluster.Status.ConfigMapResourceVersion.Metrics[config]; ok {
		return true
	}
	return false
}

// IsPodMonitorEnabled checks if the PodMonitor object needs to be created
func (cluster *Cluster) IsPodMonitorEnabled() bool {
	if cluster.Spec.Monitoring != nil {
		return cluster.Spec.Monitoring.EnablePodMonitor
	}

	return false
}

// IsMetricsTLSEnabled checks if the metrics endpoint should use TLS
func (cluster *Cluster) IsMetricsTLSEnabled() bool {
	if cluster.Spec.Monitoring != nil && cluster.Spec.Monitoring.TLSConfig != nil {
		return cluster.Spec.Monitoring.TLSConfig.Enabled
	}

	return false
}

// GetEnableSuperuserAccess returns if the superuser access is enabled or not
func (cluster *Cluster) GetEnableSuperuserAccess() bool {
	if cluster.Spec.EnableSuperuserAccess != nil {
		return *cluster.Spec.EnableSuperuserAccess
	}

	return false
}

// LogTimestampsWithMessage prints useful information about timestamps in stdout
func (cluster *Cluster) LogTimestampsWithMessage(ctx context.Context, logMessage string) {
	contextLogger := log.FromContext(ctx)

	currentTimestamp := pgTime.GetCurrentTimestamp()
	keysAndValues := []interface{}{
		"phase", cluster.Status.Phase,
		"currentTimestamp", currentTimestamp,
		"targetPrimaryTimestamp", cluster.Status.TargetPrimaryTimestamp,
		"currentPrimaryTimestamp", cluster.Status.CurrentPrimaryTimestamp,
	}

	var errs []string

	// Elapsed time since the last request of promotion (TargetPrimaryTimestamp)
	if diff, err := pgTime.DifferenceBetweenTimestamps(
		currentTimestamp,
		cluster.Status.TargetPrimaryTimestamp,
	); err == nil {
		keysAndValues = append(
			keysAndValues,
			"msPassedSinceTargetPrimaryTimestamp",
			diff.Milliseconds(),
		)
	} else {
		errs = append(errs, err.Error())
	}

	// Elapsed time since the last promotion (CurrentPrimaryTimestamp)
	if currentPrimaryDifference, err := pgTime.DifferenceBetweenTimestamps(
		currentTimestamp,
		cluster.Status.CurrentPrimaryTimestamp,
	); err == nil {
		keysAndValues = append(
			keysAndValues,
			"msPassedSinceCurrentPrimaryTimestamp",
			currentPrimaryDifference.Milliseconds(),
		)
	} else {
		errs = append(errs, err.Error())
	}

	// Difference between the last promotion and the last request of promotion
	// When positive, it is the amount of time required in the last promotion
	// of a standby to a primary. If negative, it means we have a failover/switchover
	// in progress, and the value represents the last measured uptime of the primary.
	if currentPrimaryTargetDifference, err := pgTime.DifferenceBetweenTimestamps(
		cluster.Status.CurrentPrimaryTimestamp,
		cluster.Status.TargetPrimaryTimestamp,
	); err == nil {
		keysAndValues = append(
			keysAndValues,
			"msDifferenceBetweenCurrentAndTargetPrimary",
			currentPrimaryTargetDifference.Milliseconds(),
		)
	} else {
		errs = append(errs, err.Error())
	}

	if len(errs) > 0 {
		keysAndValues = append(keysAndValues, "timestampParsingErrors", errs)
	}

	contextLogger.Info(logMessage, keysAndValues...)
}

// SetInheritedDataAndOwnership sets the cluster as owner of the passed object and then
// sets all the needed annotations and labels
func (cluster *Cluster) SetInheritedDataAndOwnership(obj *metav1.ObjectMeta) {
	cluster.SetInheritedData(obj)
	utils.SetAsOwnedBy(obj, cluster.ObjectMeta, cluster.TypeMeta)
}

// SetInheritedData sets all the needed annotations and labels
func (cluster *Cluster) SetInheritedData(obj *metav1.ObjectMeta) {
	utils.InheritAnnotations(obj, cluster.Annotations, cluster.GetFixedInheritedAnnotations(), configuration.Current)
	utils.InheritLabels(obj, cluster.Labels, cluster.GetFixedInheritedLabels(), configuration.Current)
	utils.LabelClusterName(obj, cluster.GetName())
}

// ShouldForceLegacyBackup if present takes a backup without passing the name argument even on barman version 3.3.0+.
// This is needed to test both backup system in the E2E suite
func (cluster *Cluster) ShouldForceLegacyBackup() bool {
	return cluster.Annotations[utils.LegacyBackupAnnotationName] == "true"
}

// GetSeccompProfile return the proper SeccompProfile set in the cluster for Pods and Containers
func (cluster *Cluster) GetSeccompProfile() *corev1.SeccompProfile {
	if cluster.Spec.SeccompProfile != nil {
		return cluster.Spec.SeccompProfile
	}

	return &corev1.SeccompProfile{
		Type: corev1.SeccompProfileTypeRuntimeDefault,
	}
}

// GetPodSecurityContext return the proper PodSecurityContext set in the cluster for Pods
func (cluster *Cluster) GetPodSecurityContext() *corev1.PodSecurityContext {
	uid := cluster.GetPostgresUID()
	gid := cluster.GetPostgresGID()
	trueValue := true
	defaultContext := &corev1.PodSecurityContext{
		SeccompProfile: cluster.GetSeccompProfile(),
		RunAsUser:      &uid,
		RunAsGroup:     &gid,
		RunAsNonRoot:   &trueValue,
		FSGroup:        &gid,
	}
	if cluster.Spec.PodSecurityContext != nil {
		definedContext := cluster.Spec.PodSecurityContext
		if definedContext.RunAsUser == nil {
			definedContext.RunAsUser = defaultContext.RunAsUser
		}
		if definedContext.RunAsGroup == nil {
			definedContext.RunAsGroup = defaultContext.RunAsGroup
		}
		if definedContext.SeccompProfile == nil {
			definedContext.SeccompProfile = defaultContext.SeccompProfile
		}
		return definedContext
	}

	return defaultContext
}

// GetSecurityContext return the proper SecurityContext in the cluster for Containers in Pods
func (cluster *Cluster) GetSecurityContext() *corev1.SecurityContext {
	trueValue := true
	falseValue := false

	uid := cluster.GetPostgresUID()
	gid := cluster.GetPostgresGID()

	defaultContext := &corev1.SecurityContext{
		SeccompProfile: cluster.GetSeccompProfile(),
		RunAsUser:      &uid,
		RunAsGroup:     &gid,
		Capabilities: &corev1.Capabilities{
			Drop: []corev1.Capability{
				"ALL",
			},
		},
		Privileged:               &falseValue,
		RunAsNonRoot:             &trueValue,
		ReadOnlyRootFilesystem:   &trueValue,
		AllowPrivilegeEscalation: &falseValue,
	}
	if cluster.Spec.SecurityContext != nil {
<<<<<<< HEAD
		return mergeSecurityContextDefaults(cluster.Spec.SecurityContext, defaultContext)
=======
		definedContext := cluster.Spec.SecurityContext
		if definedContext.RunAsUser == nil {
			definedContext.RunAsUser = defaultContext.RunAsUser
		}
		if definedContext.RunAsGroup == nil {
			definedContext.RunAsGroup = defaultContext.RunAsGroup
		}
		if definedContext.SeccompProfile == nil {
			definedContext.SeccompProfile = defaultContext.SeccompProfile
		}
		if definedContext.Capabilities == nil {
			definedContext.Capabilities = defaultContext.Capabilities
		}
		if definedContext.Privileged == nil {
			definedContext.Privileged = defaultContext.Privileged
		}
		if definedContext.RunAsNonRoot == nil {
			definedContext.RunAsNonRoot = defaultContext.RunAsNonRoot
		}
		if definedContext.ReadOnlyRootFilesystem == nil {
			definedContext.ReadOnlyRootFilesystem = defaultContext.ReadOnlyRootFilesystem
		}
		if definedContext.AllowPrivilegeEscalation == nil {
			definedContext.AllowPrivilegeEscalation = defaultContext.AllowPrivilegeEscalation
		}
		return definedContext
>>>>>>> 7dee2caa
	}
	return defaultContext
}

<<<<<<< HEAD
// mergeSecurityContextDefaults merges the defined security context with defaults
func mergeSecurityContextDefaults(definedContext, defaultContext *corev1.SecurityContext) *corev1.SecurityContext {
	if definedContext.RunAsUser == nil {
		definedContext.RunAsUser = defaultContext.RunAsUser
	}
	if definedContext.RunAsGroup == nil {
		definedContext.RunAsGroup = defaultContext.RunAsGroup
	}
	if definedContext.SeccompProfile == nil {
		definedContext.SeccompProfile = defaultContext.SeccompProfile
	}
	if definedContext.Capabilities == nil {
		definedContext.Capabilities = defaultContext.Capabilities
	}
	if definedContext.Privileged == nil {
		definedContext.Privileged = defaultContext.Privileged
	}
	if definedContext.RunAsNonRoot == nil {
		definedContext.RunAsNonRoot = defaultContext.RunAsNonRoot
	}
	if definedContext.ReadOnlyRootFilesystem == nil {
		definedContext.ReadOnlyRootFilesystem = defaultContext.ReadOnlyRootFilesystem
	}
	if definedContext.AllowPrivilegeEscalation == nil {
		definedContext.AllowPrivilegeEscalation = defaultContext.AllowPrivilegeEscalation
	}
	return definedContext
}

=======
>>>>>>> 7dee2caa
// GetCoredumpFilter get the coredump filter value from the cluster annotation
func (cluster *Cluster) GetCoredumpFilter() string {
	value, ok := cluster.Annotations[utils.CoredumpFilter]
	if ok {
		return value
	}
	return system.DefaultCoredumpFilter
}

// IsInplaceRestartPhase returns true if the cluster is in a phase that handles the Inplace restart
func (cluster *Cluster) IsInplaceRestartPhase() bool {
	return cluster.Status.Phase == PhaseInplacePrimaryRestart ||
		cluster.Status.Phase == PhaseInplaceDeletePrimaryRestart
}

// GetTablespaceConfiguration returns the tablespaceConfiguration for the given name
// otherwise return nil
func (cluster *Cluster) GetTablespaceConfiguration(name string) *TablespaceConfiguration {
	for _, tbsConfig := range cluster.Spec.Tablespaces {
		if name == tbsConfig.Name {
			return &tbsConfig
		}
	}

	return nil
}

// GetServerCASecretObjectKey returns a types.NamespacedName pointing to the secret
func (cluster *Cluster) GetServerCASecretObjectKey() types.NamespacedName {
	return types.NamespacedName{Namespace: cluster.Namespace, Name: cluster.GetServerCASecretName()}
}

// IsBarmanBackupConfigured returns true if one of the possible backup destination
// is configured, false otherwise
func (backupConfiguration *BackupConfiguration) IsBarmanBackupConfigured() bool {
	return backupConfiguration != nil && backupConfiguration.BarmanObjectStore != nil &&
		backupConfiguration.BarmanObjectStore.ArePopulated()
}

// IsBarmanEndpointCASet returns true if we have a CA bundle for the endpoint
// false otherwise
func (backupConfiguration *BackupConfiguration) IsBarmanEndpointCASet() bool {
	return backupConfiguration != nil &&
		backupConfiguration.BarmanObjectStore != nil &&
		backupConfiguration.BarmanObjectStore.EndpointCA != nil &&
		backupConfiguration.BarmanObjectStore.EndpointCA.Name != "" &&
		backupConfiguration.BarmanObjectStore.EndpointCA.Key != ""
}

// UpdateBackupTimes sets the firstRecoverabilityPoint and lastSuccessfulBackup
// for the provided method, as well as the overall firstRecoverabilityPoint and
// lastSuccessfulBackup for the cluster
func (cluster *Cluster) UpdateBackupTimes(
	backupMethod BackupMethod,
	firstRecoverabilityPoint *time.Time,
	lastSuccessfulBackup *time.Time,
) {
	type comparer func(a metav1.Time, b metav1.Time) bool
	// tryGetMaxTime gets either the newest or oldest time from a set of backup times,
	// depending on the comparer argument passed to it
	tryGetMaxTime := func(m map[BackupMethod]metav1.Time, compare comparer) string {
		var maximum metav1.Time
		for _, ts := range m {
			if maximum.IsZero() || compare(ts, maximum) {
				maximum = ts
			}
		}
		result := ""
		if !maximum.IsZero() {
			result = maximum.Format(time.RFC3339)
		}

		return result
	}

	setTime := func(backupTimes map[BackupMethod]metav1.Time, value *time.Time) map[BackupMethod]metav1.Time {
		if value == nil {
			delete(backupTimes, backupMethod)
			return backupTimes
		}

		if backupTimes == nil {
			backupTimes = make(map[BackupMethod]metav1.Time)
		}

		backupTimes[backupMethod] = metav1.NewTime(*value)
		return backupTimes
	}

	cluster.Status.FirstRecoverabilityPointByMethod = setTime(cluster.Status.FirstRecoverabilityPointByMethod,
		firstRecoverabilityPoint)
	cluster.Status.FirstRecoverabilityPoint = tryGetMaxTime(
		cluster.Status.FirstRecoverabilityPointByMethod,
		// we pass a comparer to get the first among the recoverability points
		func(a metav1.Time, b metav1.Time) bool {
			return a.Before(&b)
		})

	cluster.Status.LastSuccessfulBackupByMethod = setTime(cluster.Status.LastSuccessfulBackupByMethod,
		lastSuccessfulBackup)
	cluster.Status.LastSuccessfulBackup = tryGetMaxTime(
		cluster.Status.LastSuccessfulBackupByMethod,
		// we pass a comparer to get the last among the last backup times per method
		func(a metav1.Time, b metav1.Time) bool {
			return b.Before(&a)
		})
}

// IsReadServiceEnabled checks if the read service is enabled for the cluster.
// It returns false if the read service is listed in the DisabledDefaultServices slice.
func (cluster *Cluster) IsReadServiceEnabled() bool {
	if cluster.Spec.Managed == nil || cluster.Spec.Managed.Services == nil {
		return true
	}

	return !slices.Contains(cluster.Spec.Managed.Services.DisabledDefaultServices, ServiceSelectorTypeR)
}

// IsReadWriteServiceEnabled checks if the read-write service is enabled for the cluster.
// It returns false if the read-write service is listed in the DisabledDefaultServices slice.
func (cluster *Cluster) IsReadWriteServiceEnabled() bool {
	if cluster.Spec.Managed == nil || cluster.Spec.Managed.Services == nil {
		return true
	}
	return !slices.Contains(cluster.Spec.Managed.Services.DisabledDefaultServices, ServiceSelectorTypeRW)
}

// IsReadOnlyServiceEnabled checks if the read-only service is enabled for the cluster.
// It returns false if the read-only service is listed in the DisabledDefaultServices slice.
func (cluster *Cluster) IsReadOnlyServiceEnabled() bool {
	if cluster.Spec.Managed == nil || cluster.Spec.Managed.Services == nil {
		return true
	}

	return !slices.Contains(cluster.Spec.Managed.Services.DisabledDefaultServices, ServiceSelectorTypeRO)
}

// GetRecoverySourcePlugin returns the configuration of the plugin being
// the recovery source of the cluster. If no such plugin have been configured,
// nil is returned
func (cluster *Cluster) GetRecoverySourcePlugin() *PluginConfiguration {
	if cluster.Spec.Bootstrap == nil || cluster.Spec.Bootstrap.Recovery == nil {
		return nil
	}

	recoveryConfig := cluster.Spec.Bootstrap.Recovery
	if len(recoveryConfig.Source) == 0 {
		// Plugin-based recovery is supported only with
		// An external cluster definition
		return nil
	}

	recoveryExternalCluster, found := cluster.ExternalCluster(recoveryConfig.Source)
	if !found {
		// This error should have already been detected
		// by the validating webhook.
		return nil
	}

	return recoveryExternalCluster.PluginConfiguration
}

// EnsureGVKIsPresent ensures that the GroupVersionKind (GVK) metadata is present in the Backup object.
// This is necessary because informers do not automatically include metadata inside the object.
// By setting the GVK, we ensure that components such as the plugins have enough metadata to typecheck the object.
func (cluster *Cluster) EnsureGVKIsPresent() {
	cluster.SetGroupVersionKind(schema.GroupVersionKind{
		Group:   SchemeGroupVersion.Group,
		Version: SchemeGroupVersion.Version,
		Kind:    ClusterKind,
	})
}

// BuildPostgresOptions create the list of options that
// should be added to the PostgreSQL configuration to
// recover given a certain target
func (target *RecoveryTarget) BuildPostgresOptions() string {
	result := ""

	if target == nil {
		return result
	}

	if target.TargetTLI != "" {
		result += fmt.Sprintf(
			"recovery_target_timeline = '%v'\n",
			target.TargetTLI)
	}
	if target.TargetXID != "" {
		result += fmt.Sprintf(
			"recovery_target_xid = '%v'\n",
			target.TargetXID)
	}
	if target.TargetName != "" {
		result += fmt.Sprintf(
			"recovery_target_name = '%v'\n",
			target.TargetName)
	}
	if target.TargetLSN != "" {
		result += fmt.Sprintf(
			"recovery_target_lsn = '%v'\n",
			target.TargetLSN)
	}
	if target.TargetTime != "" {
		result += fmt.Sprintf(
			"recovery_target_time = '%v'\n",
			pgTime.ConvertToPostgresFormat(target.TargetTime))
	}
	if target.TargetImmediate != nil && *target.TargetImmediate {
		result += "recovery_target = immediate\n"
	}
	if target.Exclusive != nil && *target.Exclusive {
		result += "recovery_target_inclusive = false\n"
	} else {
		result += "recovery_target_inclusive = true\n"
	}

	return result
}

// ApplyInto applies the content of the probe configuration in a Kubernetes
// probe
func (p *Probe) ApplyInto(k8sProbe *corev1.Probe) {
	if p == nil {
		return
	}

	if p.InitialDelaySeconds != 0 {
		k8sProbe.InitialDelaySeconds = p.InitialDelaySeconds
	}
	if p.TimeoutSeconds != 0 {
		k8sProbe.TimeoutSeconds = p.TimeoutSeconds
	}
	if p.PeriodSeconds != 0 {
		k8sProbe.PeriodSeconds = p.PeriodSeconds
	}
	if p.SuccessThreshold != 0 {
		k8sProbe.SuccessThreshold = p.SuccessThreshold
	}
	if p.FailureThreshold != 0 {
		k8sProbe.FailureThreshold = p.FailureThreshold
	}
	if p.TerminationGracePeriodSeconds != nil {
		k8sProbe.TerminationGracePeriodSeconds = p.TerminationGracePeriodSeconds
	}
}

// ApplyInto applies the content of the probe configuration in a Kubernetes
// probe
func (p *ProbeWithStrategy) ApplyInto(k8sProbe *corev1.Probe) {
	if p == nil {
		return
	}

	p.Probe.ApplyInto(k8sProbe)
}

// GetEnabledWALArchivePluginName returns the name of the enabled backup plugin or an empty string
// if no backup plugin is enabled
func (cluster *Cluster) GetEnabledWALArchivePluginName() string {
	for _, plugin := range cluster.Spec.Plugins {
		if plugin.IsEnabled() && plugin.IsWALArchiver != nil && *plugin.IsWALArchiver {
			return plugin.Name
		}
	}

	return ""
}

// IsFailoverQuorumActive check if we should enable the
// quorum failover protection alpha-feature.
func (cluster *Cluster) IsFailoverQuorumActive() (bool, error) {
	failoverQuorumAnnotation, ok := cluster.GetAnnotations()[utils.FailoverQuorumAnnotationName]
	if !ok || failoverQuorumAnnotation == "" {
		return false, nil
	}

	v, err := strconv.ParseBool(failoverQuorumAnnotation)
	if err != nil {
		return false, fmt.Errorf("failed to parse failover quorum annotation '%v': %v", failoverQuorumAnnotation, err)
	}

	return v, nil
}<|MERGE_RESOLUTION|>--- conflicted
+++ resolved
@@ -1365,9 +1365,6 @@
 		AllowPrivilegeEscalation: &falseValue,
 	}
 	if cluster.Spec.SecurityContext != nil {
-<<<<<<< HEAD
-		return mergeSecurityContextDefaults(cluster.Spec.SecurityContext, defaultContext)
-=======
 		definedContext := cluster.Spec.SecurityContext
 		if definedContext.RunAsUser == nil {
 			definedContext.RunAsUser = defaultContext.RunAsUser
@@ -1394,43 +1391,9 @@
 			definedContext.AllowPrivilegeEscalation = defaultContext.AllowPrivilegeEscalation
 		}
 		return definedContext
->>>>>>> 7dee2caa
 	}
 	return defaultContext
 }
-
-<<<<<<< HEAD
-// mergeSecurityContextDefaults merges the defined security context with defaults
-func mergeSecurityContextDefaults(definedContext, defaultContext *corev1.SecurityContext) *corev1.SecurityContext {
-	if definedContext.RunAsUser == nil {
-		definedContext.RunAsUser = defaultContext.RunAsUser
-	}
-	if definedContext.RunAsGroup == nil {
-		definedContext.RunAsGroup = defaultContext.RunAsGroup
-	}
-	if definedContext.SeccompProfile == nil {
-		definedContext.SeccompProfile = defaultContext.SeccompProfile
-	}
-	if definedContext.Capabilities == nil {
-		definedContext.Capabilities = defaultContext.Capabilities
-	}
-	if definedContext.Privileged == nil {
-		definedContext.Privileged = defaultContext.Privileged
-	}
-	if definedContext.RunAsNonRoot == nil {
-		definedContext.RunAsNonRoot = defaultContext.RunAsNonRoot
-	}
-	if definedContext.ReadOnlyRootFilesystem == nil {
-		definedContext.ReadOnlyRootFilesystem = defaultContext.ReadOnlyRootFilesystem
-	}
-	if definedContext.AllowPrivilegeEscalation == nil {
-		definedContext.AllowPrivilegeEscalation = defaultContext.AllowPrivilegeEscalation
-	}
-	return definedContext
-}
-
-=======
->>>>>>> 7dee2caa
 // GetCoredumpFilter get the coredump filter value from the cluster annotation
 func (cluster *Cluster) GetCoredumpFilter() string {
 	value, ok := cluster.Annotations[utils.CoredumpFilter]
