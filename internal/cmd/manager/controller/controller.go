/*
Copyright © contributors to CloudNativePG, established as
CloudNativePG a Series of LF Projects, LLC.

Licensed under the Apache License, Version 2.0 (the "License");
you may not use this file except in compliance with the License.
You may obtain a copy of the License at

    http://www.apache.org/licenses/LICENSE-2.0

Unless required by applicable law or agreed to in writing, software
distributed under the License is distributed on an "AS IS" BASIS,
WITHOUT WARRANTIES OR CONDITIONS OF ANY KIND, either express or implied.
See the License for the specific language governing permissions and
limitations under the License.

SPDX-License-Identifier: Apache-2.0
*/

// Package controller implement the command used to start the operator
package controller

import (
	"context"
	"fmt"
	"net/http"
	"os"
	"path/filepath"
	"time"

	"github.com/cloudnative-pg/machinery/pkg/log"
	corev1 "k8s.io/api/core/v1"
	apierrs "k8s.io/apimachinery/pkg/api/errors"
	"k8s.io/apimachinery/pkg/types"
	ctrl "sigs.k8s.io/controller-runtime"
	"sigs.k8s.io/controller-runtime/pkg/client"
	"sigs.k8s.io/controller-runtime/pkg/metrics/server"
	"sigs.k8s.io/controller-runtime/pkg/webhook"

	"github.com/cloudnative-pg/cloudnative-pg/internal/cnpi/plugin/repository"
	"github.com/cloudnative-pg/cloudnative-pg/internal/configuration"
	"github.com/cloudnative-pg/cloudnative-pg/internal/controller"
	schemeBuilder "github.com/cloudnative-pg/cloudnative-pg/internal/scheme"
	webhookv1 "github.com/cloudnative-pg/cloudnative-pg/internal/webhook/v1"
	"github.com/cloudnative-pg/cloudnative-pg/pkg/certs"
	"github.com/cloudnative-pg/cloudnative-pg/pkg/multicache"
	"github.com/cloudnative-pg/cloudnative-pg/pkg/utils"
	"github.com/cloudnative-pg/cloudnative-pg/pkg/versions"
)

var (
	scheme   = schemeBuilder.BuildWithAllKnownScheme()
	setupLog = log.WithName("setup")
)

const (
	// WebhookSecretName is the name of the secret where the certificates
	// for the webhook server are stored
	WebhookSecretName = "cnpg-webhook-cert" // #nosec

	// WebhookServiceName is the name of the service where the webhook server
	// is reachable
	WebhookServiceName = "cnpg-webhook-service" // #nosec

	// MutatingWebhookConfigurationName is the name of the mutating webhook configuration
	MutatingWebhookConfigurationName = "cnpg-mutating-webhook-configuration"

	// ValidatingWebhookConfigurationName is the name of the validating webhook configuration
	ValidatingWebhookConfigurationName = "cnpg-validating-webhook-configuration"

	// The name of the directory containing the TLS certificates
	defaultWebhookCertDir = "/run/secrets/cnpg.io/webhook"

	// LeaderElectionID The operator Leader Election ID
	LeaderElectionID = "db9c8771.cnpg.io"

	// CaSecretName is the name of the secret which is hosting the Operator CA
	CaSecretName = "cnpg-ca-secret" // #nosec

)

// leaderElectionConfiguration contains the leader parameters that will be passed to controllerruntime.Options.
type leaderElectionConfiguration struct {
	enable        bool
	leaseDuration time.Duration
	renewDeadline time.Duration
}

// selectWebhookCertificateNames determines which certificate files to use for webhooks.
// It checks if apiserver.crt and apiserver.key exist first, then falls back to tls.crt and tls.key.
func selectWebhookCertificateNames(webhookCertDir string) (certName, keyName string, err error) {
	// Determine certificate directory to check
	certDir := webhookCertDir
	if certDir == "" {
		certDir = defaultWebhookCertDir
	}

	// Certificate prefixes in priority order
	prefixes := []string{"apiserver", "tls"}

	for _, prefix := range prefixes {
		certPath := filepath.Join(certDir, prefix+".crt")
		keyPath := filepath.Join(certDir, prefix+".key")

		// Check if both certificate and key exist
		if _, err := os.Stat(certPath); err == nil {
			if _, err := os.Stat(keyPath); err == nil {
				// Complete certificate pair found
				setupLog.Info("Using certificate pair", "prefix", prefix, "certPath", certPath, "keyPath", keyPath)
				return prefix + ".crt", prefix + ".key", nil
			}
			// Certificate exists but key is missing
			setupLog.Info("Certificate found but key missing", "prefix", prefix, "certPath", certPath, "missingKeyPath", keyPath)
		} else {
			// Certificate doesn't exist
			setupLog.Info("Certificate not found", "prefix", prefix, "missingCertPath", certPath)
		}
	}

	// No valid certificate pair found
	err = fmt.Errorf("no valid certificate pair found in directory %s (checked prefixes: %v)", certDir, prefixes)
	setupLog.Error(err, "Certificate validation failed")
	return "", "", err
}

// RunController is the main procedure of the operator, and is used as the
// controller-manager of the operator and as the controller of a certain
// PostgreSQL instance.
//
// This code really belongs to app/controller_manager.go but we can't put
// it here to respect the project layout created by kubebuilder.
func RunController(
	metricsAddr,
	configMapName,
	secretName string,
	leaderConfig leaderElectionConfiguration,
	pprofDebug bool,
	port int,
	maxConcurrentReconciles int,
	conf *configuration.Data,
) error {
	ctx := context.Background()
	setupLog.Info("Starting CloudNativePG Operator",
		"version", versions.Version,
		"build", versions.Info)

	managerOptions := ctrl.Options{
		Scheme: scheme,
		Metrics: server.Options{
			BindAddress: metricsAddr,
		},
		LeaderElection:   leaderConfig.enable,
		LeaseDuration:    &leaderConfig.leaseDuration,
		RenewDeadline:    &leaderConfig.renewDeadline,
		LeaderElectionID: LeaderElectionID,
		WebhookServer: webhook.NewServer(webhook.Options{
			Port:    port,
			CertDir: defaultWebhookCertDir,
		}),
		PprofBindAddress: getPprofServerAddress(pprofDebug),
		// LeaderElectionReleaseOnCancel defines if the leader should step down voluntarily
		// when the Manager ends. This requires the binary to immediately end when the
		// Manager is stopped, otherwise, this setting is unsafe. Setting this significantly
		// speeds up voluntary leader transitions as the new leader don't have to wait
		// LeaseDuration time first.
		//
		// In the default scaffold provided, the program ends immediately after
		// the manager stops, so would be fine to enable this option. However,
		// if you are doing or is intended to do any operation such as perform cleanups
		// after the manager stops then its usage might be unsafe.
		LeaderElectionReleaseOnCancel: true,
	}

	if conf.WatchNamespace != "" {
		namespaces := conf.WatchedNamespaces()
		managerOptions.NewCache = multicache.DelegatingMultiNamespacedCacheBuilder(
			namespaces,
			conf.OperatorNamespace)
		setupLog.Info("Listening for changes", "watchNamespaces", namespaces)
	} else {
		setupLog.Info("Listening for changes on all namespaces")
	}

	if conf.WebhookCertDir != "" {
		// If OLM will generate certificates for us, let's just
		// use those
		managerOptions.WebhookServer.(*webhook.DefaultServer).Options.CertDir = conf.WebhookCertDir
	}

	mgr, err := ctrl.NewManager(ctrl.GetConfigOrDie(), managerOptions)
	if err != nil {
		setupLog.Error(err, "unable to start manager")
		return err
	}

	webhookServer := mgr.GetWebhookServer().(*webhook.DefaultServer)
<<<<<<< HEAD
	// Always use standard Kubernetes certificate names regardless of WEBHOOK_CERT_DIR
	// This ensures compatibility with cert-manager and other standard certificate providers
	webhookServer.Options.CertName = "tls.crt"
	webhookServer.Options.KeyName = "tls.key"
=======

	certName, keyName, err := selectWebhookCertificateNames(conf.WebhookCertDir)
	if err != nil {
		setupLog.Error(err, "failed to select webhook certificate names")
		return err
	}
	webhookServer.Options.CertName = certName
	webhookServer.Options.KeyName = keyName
>>>>>>> 8ed841d4

	// kubeClient is the kubernetes client set with
	// support for the apiextensions that is used
	// during the initialization of the operator
	// kubeClient client.Client
	kubeClient, err := client.New(mgr.GetConfig(), client.Options{Scheme: scheme})
	if err != nil {
		setupLog.Error(err, "unable to create Kubernetes client")
		return err
	}

	err = loadConfiguration(ctx, kubeClient, configMapName, secretName, conf)
	if err != nil {
		return err
	}

	setupLog.Info("Operator configuration loaded", "configuration", conf)

	discoveryClient, err := utils.GetDiscoveryClient()
	if err != nil {
		return err
	}

	// Detect if we are running under a system that implements OpenShift Security Context Constraints
	if err = utils.DetectSecurityContextConstraints(discoveryClient); err != nil {
		setupLog.Error(err, "unable to detect OpenShift Security Context Constraints presence")
		return err
	}

	// Detect if we are running under a system that provides Volume Snapshots
	if err = utils.DetectVolumeSnapshotExist(discoveryClient); err != nil {
		setupLog.Error(err, "unable to detect the if the cluster have the VolumeSnapshot CRD installed")
		return err
	}

	// Detect the available architectures
	if err = utils.DetectAvailableArchitectures(); err != nil {
		setupLog.Error(err, "unable to detect the available instance's architectures")
		return err
	}

	setupLog.Info("Kubernetes system metadata",
		"haveSCC", utils.HaveSecurityContextConstraints(),
		"haveVolumeSnapshot", utils.HaveVolumeSnapshot(),
		"availableArchitectures", utils.GetAvailableArchitectures(),
	)

	if err := ensurePKI(ctx, kubeClient, webhookServer.Options.CertDir, conf); err != nil {
		return err
	}

	pluginRepository := repository.New()
	if _, err := pluginRepository.RegisterUnixSocketPluginsInPath(
		conf.PluginSocketDir,
	); err != nil {
		setupLog.Error(err, "Unable to load sidecar CNPG-i plugins, skipping")
	}
	defer pluginRepository.Close()

	if err = controller.NewClusterReconciler(
		mgr,
		discoveryClient,
		pluginRepository,
		conf.DrainTaints,
	).SetupWithManager(ctx, mgr, maxConcurrentReconciles); err != nil {
		setupLog.Error(err, "unable to create controller", "controller", "Cluster")
		return err
	}

	if err = controller.NewBackupReconciler(
		mgr,
		discoveryClient,
		pluginRepository,
	).SetupWithManager(ctx, mgr); err != nil {
		setupLog.Error(err, "unable to create controller", "controller", "Backup")
		return err
	}

	if err = controller.NewPluginReconciler(mgr, conf.OperatorNamespace, pluginRepository).
		SetupWithManager(mgr, maxConcurrentReconciles); err != nil {
		setupLog.Error(err, "unable to create controller", "controller", "Plugin")
		return err
	}

	if err = (&controller.ScheduledBackupReconciler{
		Client:   mgr.GetClient(),
		Scheme:   mgr.GetScheme(),
		Recorder: mgr.GetEventRecorderFor("cloudnative-pg-scheduledbackup"),
	}).SetupWithManager(ctx, mgr, maxConcurrentReconciles); err != nil {
		setupLog.Error(err, "unable to create controller", "controller", "ScheduledBackup")
		return err
	}

	if err = (&controller.PoolerReconciler{
		Client:          mgr.GetClient(),
		DiscoveryClient: discoveryClient,
		Scheme:          mgr.GetScheme(),
		Recorder:        mgr.GetEventRecorderFor("cloudnative-pg-pooler"),
	}).SetupWithManager(mgr, maxConcurrentReconciles); err != nil {
		setupLog.Error(err, "unable to create controller", "controller", "Pooler")
		return err
	}

	if err = webhookv1.SetupClusterWebhookWithManager(mgr); err != nil {
		setupLog.Error(err, "unable to create webhook", "webhook", "Cluster", "version", "v1")
		return err
	}

	if err = webhookv1.SetupBackupWebhookWithManager(mgr); err != nil {
		setupLog.Error(err, "unable to create webhook", "webhook", "Backup", "version", "v1")
		return err
	}

	if err = webhookv1.SetupScheduledBackupWebhookWithManager(mgr); err != nil {
		setupLog.Error(err, "unable to create webhook", "webhook", "ScheduledBackup", "version", "v1")
		return err
	}

	if err = webhookv1.SetupPoolerWebhookWithManager(mgr); err != nil {
		setupLog.Error(err, "unable to create webhook", "webhook", "Pooler", "version", "v1")
		return err
	}

	if err = webhookv1.SetupDatabaseWebhookWithManager(mgr); err != nil {
		setupLog.Error(err, "unable to create webhook", "webhook", "Database", "version", "v1")
		return err
	}

	// Setup the handler used by the readiness and liveliness probe.
	//
	// Unfortunately the readiness of the probe is not sufficient for the operator to be
	// working correctly. The probe may be positive even when:
	//
	// 1. the CA is not yet updated inside the CRD and/or in the validating/mutating
	//    webhook configuration. In that case we have a timeout error after trying
	//    to send a POST message and getting no response message.
	//
	// 2. the webhook service and/or the CNI are being updated, e.g. when a POD is
	//    deleted. In that case we could get a "Connection refused" error message.
	webhookServer.WebhookMux().HandleFunc("/readyz", readinessProbeHandler)

	// +kubebuilder:scaffold:builder

	setupLog.Info("starting manager")
	if err := mgr.Start(ctrl.SetupSignalHandler()); err != nil {
		setupLog.Error(err, "problem running manager")
		return err
	}

	return nil
}

// loadConfiguration reads the configuration from the provided configmap and secret
func loadConfiguration(
	ctx context.Context,
	kubeClient client.Client,
	configMapName string,
	secretName string,
	conf *configuration.Data,
) error {
	configData := make(map[string]string)

	// First read the configmap if provided and store it in configData
	if configMapName != "" {
		configMapData, err := readConfigMap(ctx, kubeClient, conf.OperatorNamespace, configMapName)
		if err != nil {
			setupLog.Error(err, "unable to read ConfigMap",
				"namespace", conf.OperatorNamespace,
				"name", configMapName)
			return err
		}
		for k, v := range configMapData {
			configData[k] = v
		}
	}

	// Then read the secret if provided and store it in configData, overwriting configmap's values
	if secretName != "" {
		secretData, err := readSecret(ctx, kubeClient, conf.OperatorNamespace, secretName)
		if err != nil {
			setupLog.Error(err, "unable to read Secret",
				"namespace", conf.OperatorNamespace,
				"name", secretName)
			return err
		}
		for k, v := range secretData {
			configData[k] = v
		}
	}

	// Finally, read the config if it was provided
	if len(configData) > 0 {
		conf.ReadConfigMap(configData)
	}

	return nil
}

// readinessProbeHandler is used to implement the readiness probe handler
func readinessProbeHandler(w http.ResponseWriter, _ *http.Request) {
	_, _ = fmt.Fprint(w, "OK")
}

// ensurePKI ensures that we have the required PKI infrastructure to make
// the operator and the clusters working
func ensurePKI(
	ctx context.Context,
	kubeClient client.Client,
	mgrCertDir string,
	conf *configuration.Data,
) error {
	if conf.WebhookCertDir != "" {
		// OLM is generating certificates for us, so we can avoid injecting/creating certificates.
		return nil
	}

	// We need to self-manage required PKI infrastructure and install the certificates into
	// the webhooks configuration
	pkiConfig := certs.PublicKeyInfrastructure{
		CaSecretName:                       CaSecretName,
		CertDir:                            mgrCertDir,
		SecretName:                         WebhookSecretName,
		ServiceName:                        WebhookServiceName,
		OperatorNamespace:                  conf.OperatorNamespace,
		MutatingWebhookConfigurationName:   MutatingWebhookConfigurationName,
		ValidatingWebhookConfigurationName: ValidatingWebhookConfigurationName,
		OperatorDeploymentLabelSelector:    "app.kubernetes.io/name=cloudnative-pg",
	}
	err := pkiConfig.Setup(ctx, kubeClient)
	if err != nil {
		setupLog.Error(err, "unable to setup PKI infrastructure")
	}
	return err
}

// readConfigMap reads the configMap and returns its content as map
func readConfigMap(
	ctx context.Context,
	kubeClient client.Client,
	namespace string,
	name string,
) (map[string]string, error) {
	if name == "" {
		return nil, nil
	}

	if namespace == "" {
		return nil, nil
	}

	setupLog.Info("Loading configuration from ConfigMap",
		"namespace", namespace,
		"name", name)

	configMap := &corev1.ConfigMap{}
	err := kubeClient.Get(ctx, types.NamespacedName{Namespace: namespace, Name: name}, configMap)
	if apierrs.IsNotFound(err) {
		return nil, nil
	}
	if err != nil {
		return nil, err
	}

	return configMap.Data, nil
}

// readSecret reads the secret and returns its content as map
func readSecret(
	ctx context.Context,
	kubeClient client.Client,
	namespace,
	name string,
) (map[string]string, error) {
	if name == "" {
		return nil, nil
	}

	if namespace == "" {
		return nil, nil
	}

	setupLog.Info("Loading configuration from Secret",
		"namespace", namespace,
		"name", name)

	secret := &corev1.Secret{}
	err := kubeClient.Get(ctx, types.NamespacedName{Name: name, Namespace: namespace}, secret)
	if apierrs.IsNotFound(err) {
		return nil, nil
	}
	if err != nil {
		return nil, err
	}

	data := make(map[string]string)
	for k, v := range secret.Data {
		data[k] = string(v)
	}

	return data, nil
}

func getPprofServerAddress(enabled bool) string {
	if enabled {
		return "0.0.0.0:6060"
	}

	return ""
}<|MERGE_RESOLUTION|>--- conflicted
+++ resolved
@@ -194,12 +194,6 @@
 	}
 
 	webhookServer := mgr.GetWebhookServer().(*webhook.DefaultServer)
-<<<<<<< HEAD
-	// Always use standard Kubernetes certificate names regardless of WEBHOOK_CERT_DIR
-	// This ensures compatibility with cert-manager and other standard certificate providers
-	webhookServer.Options.CertName = "tls.crt"
-	webhookServer.Options.KeyName = "tls.key"
-=======
 
 	certName, keyName, err := selectWebhookCertificateNames(conf.WebhookCertDir)
 	if err != nil {
@@ -208,7 +202,6 @@
 	}
 	webhookServer.Options.CertName = certName
 	webhookServer.Options.KeyName = keyName
->>>>>>> 8ed841d4
 
 	// kubeClient is the kubernetes client set with
 	// support for the apiextensions that is used
